--- conflicted
+++ resolved
@@ -1,24 +1,15 @@
-<<<<<<< HEAD
-import { Button, Card, CardBody, Pagination } from "@heroui/react";
-import { Plus, Trash2 } from "lucide-react";
-=======
 import { Button, Card, CardBody, Pagination, Tab, Tabs } from "@heroui/react";
-import { Brain, List, Network, Plus, Trash2 } from "lucide-react";
->>>>>>> 84cafb46
+import { List, Network, Plus, Trash2 } from "lucide-react";
 import Image from "next/image";
-import React, { useCallback, useEffect, useState } from "react";
+import { useCallback, useEffect, useState } from "react";
 import { toast } from "sonner";
 
-<<<<<<< HEAD
 import { AiBrain01Icon } from "@/components/shared/icons";
-import { type Memory, memoryApi } from "@/features/memory/api/memoryApi";
-=======
 import {
   type Memory,
   memoryApi,
   type MemoryRelation,
 } from "@/features/memory/api/memoryApi";
->>>>>>> 84cafb46
 import AddMemoryModal from "@/features/memory/components/AddMemoryModal";
 import MemoryGraph from "@/features/memory/components/MemoryGraph";
 
@@ -236,12 +227,6 @@
           </p>
         </div>
       ) : (
-<<<<<<< HEAD
-        <div className="flex-1 space-y-2 overflow-y-auto pr-1">
-          {memories.map((memory) => (
-            <MemoryCard key={memory.id} memory={memory} />
-          ))}
-=======
         <div className="flex flex-1 flex-col overflow-hidden">
           <Tabs
             selectedKey={selectedTab}
@@ -294,7 +279,6 @@
               </div>
             </Tab>
           </Tabs>
->>>>>>> 84cafb46
         </div>
       )}
 
