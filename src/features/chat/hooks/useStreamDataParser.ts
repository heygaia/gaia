import { MessageType } from "@/types/features/convoTypes";

type StreamChunk = Partial<MessageType> & {
  searchWeb?: boolean;
  deepSearchWeb?: boolean;
  pageFetchURLs?: string[];
  disclaimer?: string;
  memory_data?: {
    operation?: string;
    status?: string;
    memory_id?: string;
    content?: string;
    messages?: Array<{ role: string; content: string }>;
    metadata?: Record<string, unknown>;
    results?: Array<{
      id: string;
      content: string;
      relevance_score?: number;
      metadata?: Record<string, unknown>;
    }>;
    memories?: Array<{
      id: string;
      content: string;
      metadata?: Record<string, unknown>;
      created_at?: string;
    }>;
    count?: number;
    page?: number;
    page_size?: number;
    total_count?: number;
    has_next?: boolean;
    error?: string;
  };
  goal_data?: {
    goals?: Array<{
      id: string;
      title: string;
      description?: string;
      progress?: number;
      roadmap?: {
        nodes: Array<{
          id: string;
          data: {
            title?: string;
            label?: string;
            isComplete?: boolean;
            type?: string;
            subtask_id?: string;
          };
        }>;
        edges: Array<{
          id: string;
          source: string;
          target: string;
        }>;
      };
      created_at?: string;
      todo_project_id?: string;
      todo_id?: string;
    }>;
    action?: string;
    message?: string;
    goal_id?: string;
    deleted_goal_id?: string;
    stats?: {
      total_goals: number;
      goals_with_roadmaps: number;
      total_tasks: number;
      completed_tasks: number;
      overall_completion_rate: number;
      active_goals: Array<{
        id: string;
        title: string;
        progress: number;
      }>;
      active_goals_count: number;
    };
    error?: string;
  };
};

export function parseStreamData(
  streamChunk: StreamChunk,
): Partial<MessageType> {
  if (!streamChunk) {
    return {};
  }

  const result: Partial<MessageType> = {};

  // Basic message fields
  if (streamChunk.response !== undefined) {
    result.response = streamChunk.response;
  }

  // Only include fields that are explicitly present in the stream chunk
  // This prevents overwriting existing data with undefined/null values
  if (streamChunk.intent !== undefined) {
    result.intent = streamChunk.intent;
  }

  if (streamChunk.calendar_options !== undefined) {
    result.calendar_options = streamChunk.calendar_options;
  }

  if (streamChunk.calendar_delete_options !== undefined) {
    result.calendar_delete_options = streamChunk.calendar_delete_options;
  }

  if (streamChunk.calendar_edit_options !== undefined) {
    result.calendar_edit_options = streamChunk.calendar_edit_options;
  }

  if (streamChunk.email_compose_data !== undefined) {
    result.email_compose_data = streamChunk.email_compose_data;
  }

  if (streamChunk.weather_data !== undefined) {
    result.weather_data = streamChunk.weather_data;
  }

  if (streamChunk.search_results !== undefined) {
    result.search_results = streamChunk.search_results;
  }

  if (streamChunk.deep_search_results !== undefined) {
    result.deep_search_results = streamChunk.deep_search_results;
  }

  if (streamChunk.image_data !== undefined) {
    result.image_data = streamChunk.image_data;
  }

  if (streamChunk.todo_data !== undefined) {
    result.todo_data = streamChunk.todo_data;
  }

  // Include other stream-specific fields
  if (streamChunk.searchWeb !== undefined) {
    result.searchWeb = streamChunk.searchWeb;
  }

  if (streamChunk.deepSearchWeb !== undefined) {
    result.deepSearchWeb = streamChunk.deepSearchWeb;
  }

  if (streamChunk.pageFetchURLs !== undefined) {
    result.pageFetchURLs = streamChunk.pageFetchURLs;
  }

  if (streamChunk.disclaimer !== undefined) {
    result.disclaimer = streamChunk.disclaimer;
  }

  // memory-related fields
  if (streamChunk.memory_data !== undefined) {
    result.memory_data = streamChunk.memory_data;
  }

<<<<<<< HEAD
  if (streamChunk.document_data !== undefined) {
    result.document_data = streamChunk.document_data;
=======
  // goal-related fields
  if (streamChunk.goal_data !== undefined) {
    result.goal_data = streamChunk.goal_data;
>>>>>>> b600e242
  }

  return result;
}<|MERGE_RESOLUTION|>--- conflicted
+++ resolved
@@ -157,14 +157,13 @@
     result.memory_data = streamChunk.memory_data;
   }
 
-<<<<<<< HEAD
   if (streamChunk.document_data !== undefined) {
     result.document_data = streamChunk.document_data;
-=======
+  }
+
   // goal-related fields
   if (streamChunk.goal_data !== undefined) {
     result.goal_data = streamChunk.goal_data;
->>>>>>> b600e242
   }
 
   return result;
