from app.config.loggers import mail_webhook_logger as logger
from app.config.settings import settings
from arq import create_pool
from arq.connections import RedisSettings


async def queue_composio_email_processing(user_id: str, email_data: dict) -> dict:
    """
    Queue a Composio email for background processing.

    Args:
        user_id (str): The user ID from the webhook
        email_data (dict): The email data from Composio webhook

    Returns:
        dict: Response message indicating success
    """
    logger.info(
        f"Queueing Composio email processing: user_id={user_id}, message_id={email_data.get('message_id', 'unknown')}"
    )

<<<<<<< HEAD
    await publisher.publish(
        queue_name="composio-email-events",
        body=json.dumps(
            {
                "user_id": user_id,
                "email_data": email_data,
=======
    try:
        # Create ARQ connection pool
        redis_settings = RedisSettings.from_dsn(settings.REDIS_URL)
        pool = await create_pool(redis_settings)

        # Enqueue the email processing task
        job = await pool.enqueue_job(
            "process_email_task",
            user_id,
            email_data,
        )

        await pool.close()

        if job:
            logger.info(
                f"Successfully queued email processing task with job ID: {job.job_id}"
            )
            return {
                "message": "Email processing started successfully.",
                "job_id": job.job_id,
>>>>>>> 7bfaba87
            }
        else:
            logger.error("Failed to enqueue email processing task")
            return {"message": "Failed to start email processing."}

<<<<<<< HEAD
    return {"message": "Composio email processing started successfully."}
=======
    except Exception as e:
        logger.error(f"Error queuing email processing: {str(e)}")
        return {"message": f"Error starting email processing: {str(e)}"}
>>>>>>> 7bfaba87
<|MERGE_RESOLUTION|>--- conflicted
+++ resolved
@@ -19,14 +19,6 @@
         f"Queueing Composio email processing: user_id={user_id}, message_id={email_data.get('message_id', 'unknown')}"
     )
 
-<<<<<<< HEAD
-    await publisher.publish(
-        queue_name="composio-email-events",
-        body=json.dumps(
-            {
-                "user_id": user_id,
-                "email_data": email_data,
-=======
     try:
         # Create ARQ connection pool
         redis_settings = RedisSettings.from_dsn(settings.REDIS_URL)
@@ -48,16 +40,11 @@
             return {
                 "message": "Email processing started successfully.",
                 "job_id": job.job_id,
->>>>>>> 7bfaba87
             }
         else:
             logger.error("Failed to enqueue email processing task")
             return {"message": "Failed to start email processing."}
 
-<<<<<<< HEAD
-    return {"message": "Composio email processing started successfully."}
-=======
     except Exception as e:
         logger.error(f"Error queuing email processing: {str(e)}")
-        return {"message": f"Error starting email processing: {str(e)}"}
->>>>>>> 7bfaba87
+        return {"message": f"Error starting email processing: {str(e)}"}