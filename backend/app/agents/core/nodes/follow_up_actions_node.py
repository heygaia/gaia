--- conflicted
+++ resolved
@@ -43,14 +43,11 @@
     """
     from app.agents.tools.core.registry import get_tool_registry
 
-<<<<<<< HEAD
-    tool_registry = await get_tool_registry()
-=======
     # Send completion marker as soon as follow-up actions start
     writer = get_stream_writer()
     writer({"main_response_complete": True})
 
->>>>>>> c0f4cb4e
+    tool_registry = await get_tool_registry()
     llm = init_llm()
 
     try:
@@ -91,12 +88,8 @@
 
     except Exception as e:
         logger.error(f"Error in follow-up actions node: {e}")
-<<<<<<< HEAD
+        writer({"follow_up_actions": []})
         return state
-=======
-        writer({"follow_up_actions": []})
-        return {}
->>>>>>> c0f4cb4e
 
 
 def _pretty_print_messages(
