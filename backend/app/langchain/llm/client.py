from typing import Any, Dict, List, Optional, TypedDict

from app.config.settings import settings
from app.core.lazy_loader import MissingKeyStrategy, lazy_provider, providers
from langchain_cerebras import ChatCerebras
from langchain_core.language_models import LanguageModelLike
from langchain_core.runnables.utils import ConfigurableField
from langchain_google_genai import ChatGoogleGenerativeAI
from langchain_openai import ChatOpenAI

PROVIDER_MODELS = {
    "openai": "gpt-4o-mini",
    "gemini": "gemini-2.5-flash",
    "cerebras": "gpt-oss-120b",
}
PROVIDER_PRIORITY = {
    1: "openai",
    2: "gemini",
    3: "cerebras",
}


class LLMProvider(TypedDict):
    name: str
    instance: Any


@lazy_provider(
    name="openai_llm",
    required_keys=[settings.OPENAI_API_KEY],
    strategy=MissingKeyStrategy.WARN,
    warning_message="OpenAI API key not configured. Models provided by openai will not work.",
)
def init_openai_llm():
    """Initialize OpenAI LLM with default model."""
    return ChatOpenAI(
        model=PROVIDER_MODELS["openai"],
        temperature=0.1,
        streaming=True,
    ).configurable_fields(
        model_name=ConfigurableField(id="model_name", name="LLM Model Name")
    )


@lazy_provider(
    name="cerebras_llm",
    required_keys=[settings.CEREBRAS_API_KEY],
    strategy=MissingKeyStrategy.WARN,
    warning_message="Cerebras API key not configured. Models provided by cerebras will not work.",
)
def init_cerebras_llm():
    """Initialize Cerebras LLM with default model."""
    return ChatCerebras(
        model=PROVIDER_MODELS["cerebras"],
        temperature=0.1,
<<<<<<< HEAD
        streaming=streaming,
        stream_usage=True,
=======
        streaming=True,
        reasoning_effort="medium",
>>>>>>> f79e4f79
    ).configurable_fields(
        model_name=ConfigurableField(id="model_name", name="LLM Model Name")
    )


@lazy_provider(
    name="gemini_llm",
    required_keys=[settings.GOOGLE_API_KEY],
    strategy=MissingKeyStrategy.WARN,
    warning_message="Google API key not configured. Models provided by Google Gemini will not work.",
)
def init_gemini_llm():
    """Initialize Gemini LLM with default model."""
    return ChatGoogleGenerativeAI(
        model=PROVIDER_MODELS["gemini"],
        temperature=0.1,
    ).configurable_fields(
        model=ConfigurableField(id="model_name", name="LLM Model Name")
    )


def init_llm(
    preferred_provider: Optional[str] = None, fallback_enabled: bool = True
) -> LanguageModelLike:
    """
    Initialize LLM with configurable alternatives based on provider priority.

    Args:
        preferred_provider (Optional[str]): Specific provider to prefer (e.g., "openai", "gemini", "cerebras").
                                          If None, uses default priority order.
        fallback_enabled (bool): Whether to enable fallback to other providers
                               if preferred provider is not available.

    Returns:
        Configured LLM instance with alternatives

    Raises:
        RuntimeError: If no LLM providers are properly configured
        ValueError: If preferred_provider is not a valid provider name
    """

    # Validate preferred provider if specified
    if preferred_provider and preferred_provider not in PROVIDER_MODELS:
        valid_providers = list(PROVIDER_MODELS.keys())
        raise ValueError(
            f"Invalid preferred_provider '{preferred_provider}'. "
            f"Valid providers are: {valid_providers}"
        )

    # Get available provider instances from global providers registry
    available_providers = _get_available_providers()

    if not available_providers:
        raise RuntimeError("No LLM providers are properly configured.")

    # Determine provider order based on preferred provider or default priority
    ordered_providers = _get_ordered_providers(
        available_providers, preferred_provider, fallback_enabled
    )

    if not ordered_providers:
        raise RuntimeError(
            f"Preferred provider '{preferred_provider}' is not available "
            f"and fallback is {'disabled' if not fallback_enabled else 'failed'}."
        )

    # Set up primary provider and alternatives
    primary_provider = ordered_providers[0]
    alternative_providers = ordered_providers[1:] if fallback_enabled else []

    return _create_configurable_llm(primary_provider, alternative_providers)


def _get_available_providers() -> Dict[str, Any]:
    """
    Retrieve available LLM provider instances from global providers registry.

    Returns:
        Dict mapping provider names to their instances
    """
    # Mapping of provider names to their instance keys in the providers registry
    provider_instance_mapping = {
        "openai": "openai_llm",
        "gemini": "gemini_llm",
        "cerebras": "cerebras_llm",
    }

    available = {}
    for provider_name, instance_key in provider_instance_mapping.items():
        instance = providers.get(instance_key)
        if instance is not None:
            available[provider_name] = instance

    return available


def _get_ordered_providers(
    available_providers: Dict[str, Any],
    preferred_provider: Optional[str],
    fallback_enabled: bool,
) -> List[LLMProvider]:
    """
    Determine the order of providers based on preferences and availability.

    Args:
        available_providers: Dict of available provider instances
        preferred_provider: Specific provider name to prefer
        fallback_enabled: Whether to include fallback providers

    Returns:
        List of LLMProvider objects in priority order
    """
    ordered = []
    remaining_providers = available_providers.copy()

    # If a preferred provider is specified and available, prioritize it
    if preferred_provider and preferred_provider in available_providers:
        ordered.append(
            LLMProvider(
                name=preferred_provider,
                instance=available_providers[preferred_provider],
            )
        )
        # Remove from remaining providers to avoid duplicates
        remaining_providers.pop(preferred_provider)

    # Add remaining providers based on priority order (if fallback enabled or no preferred provider)
    if fallback_enabled or not ordered:
        for priority in sorted(PROVIDER_PRIORITY.keys()):
            provider_name = PROVIDER_PRIORITY[priority]
            if provider_name in remaining_providers:
                ordered.append(
                    LLMProvider(
                        name=provider_name, instance=remaining_providers[provider_name]
                    )
                )

    return ordered


def _create_configurable_llm(
    primary: LLMProvider, alternatives: List[LLMProvider]
) -> Any:
    """
    Create a configurable LLM instance with alternatives.

    Args:
        primary: Primary LLM provider to use
        alternatives: List of alternative providers for fallback

    Returns:
        Configured LLM instance with alternatives
    """
    if not alternatives:
        # Return primary instance directly if no alternatives
        return primary["instance"]

    # Create configurable alternatives mapping
    alternatives_mapping = {alt["name"]: alt["instance"] for alt in alternatives}

    return primary["instance"].configurable_alternatives(
        ConfigurableField(id="provider"),
        default_key=primary["name"],
        **alternatives_mapping,
    )


def register_llm_providers():
    """Register LLM providers in the lazy loader."""
    init_openai_llm()
    init_gemini_llm()
    init_cerebras_llm()<|MERGE_RESOLUTION|>--- conflicted
+++ resolved
@@ -37,6 +37,7 @@
         model=PROVIDER_MODELS["openai"],
         temperature=0.1,
         streaming=True,
+        stream_usage=True,
     ).configurable_fields(
         model_name=ConfigurableField(id="model_name", name="LLM Model Name")
     )
@@ -53,13 +54,8 @@
     return ChatCerebras(
         model=PROVIDER_MODELS["cerebras"],
         temperature=0.1,
-<<<<<<< HEAD
-        streaming=streaming,
-        stream_usage=True,
-=======
         streaming=True,
         reasoning_effort="medium",
->>>>>>> f79e4f79
     ).configurable_fields(
         model_name=ConfigurableField(id="model_name", name="LLM Model Name")
     )
