import time
from contextlib import asynccontextmanager
from typing import Optional

<<<<<<< HEAD
from app.config.loggers import app_logger as logger
from app.config.settings import settings
from app.langchain.core.nodes.follow_up_actions_node import follow_up_actions_node
from app.langchain.llm.client import init_llm
from app.langchain.tools.core.registry import ALWAYS_AVAILABLE_TOOLS, tools
from app.langchain.tools.core.retrieval import retrieve_tools
from app.utils.embedding_utils import get_or_compute_embeddings
=======
from app.langchain.core.graph_builder.checkpointer_manager import (
    checkpointer_manager,
)
from app.langchain.core.nodes import (
    delete_system_messages,
    follow_up_actions_node,
    trim_messages_node,
)
from app.langchain.llm.client import init_llm
from app.langchain.tools.core.retrieval import get_retrieve_tools_function
from app.langchain.tools.core.store import get_tools_store
from app.override.langgraph_bigtool.create_agent import create_agent
>>>>>>> 0db4f457
from langchain_core.language_models import LanguageModelLike
from langgraph.checkpoint.memory import InMemorySaver
from langgraph.constants import END

llm = init_llm()


@asynccontextmanager
async def build_graph(
    chat_llm: Optional[LanguageModelLike] = None,
    in_memory_checkpointer: bool = False,
):
    """Construct and compile the state graph."""
    # Lazy import to avoid circular dependency
    from app.langchain.tools.core.registry import tool_registry

<<<<<<< HEAD
    # Store all tools for vector search with cached embeddings
    embeddings_list, tool_descriptions = await get_or_compute_embeddings(
        all_tools, embeddings
    )
=======
    store = get_tools_store()
>>>>>>> 0db4f457

    # Now store with pre-computed embeddings
    for i, tool in enumerate(all_tools):
        # Use the pre-computed embedding instead of triggering new computation
        store._data[("tools", tool.name)] = {
            "description": tool_descriptions[i],
            "embedding": embeddings_list[i],
        }  # Create agent with custom tool retrieval logic
    builder = create_agent(
        llm=chat_llm if chat_llm else llm,
        tool_registry=tool_registry.get_tool_registry(),
        retrieve_tools_function=get_retrieve_tools_function(tool_space="general"),
        trim_messages_node=trim_messages_node,
    )

    # Injector nodes add tool calls to the state messages
    builder.add_node("trim_messages", trim_messages_node)  # type: ignore[call-arg]
    builder.add_node("follow_up_actions", follow_up_actions_node)  # type: ignore[call-arg]
    builder.add_node("delete_system_messages", delete_system_messages)  # type: ignore[call-arg]
    builder.add_edge("agent", "follow_up_actions")
    builder.add_edge("follow_up_actions", END)
    builder.add_edge("agent", "delete_system_messages")

    if in_memory_checkpointer:
        # Use in-memory checkpointer for testing or simple use cases
        in_memory_checkpointer_instance = InMemorySaver()
        # Setup the checkpointer
        graph = builder.compile(
            # type: ignore[call-arg]
            checkpointer=in_memory_checkpointer_instance,
            store=store,
        )
        print(graph.get_graph().draw_mermaid())
        yield graph
    else:
        postgres_checkpointer = checkpointer_manager.get_checkpointer()
        graph = builder.compile(checkpointer=postgres_checkpointer, store=store)
        print(graph.get_graph().draw_mermaid())
        yield graph<|MERGE_RESOLUTION|>--- conflicted
+++ resolved
@@ -2,15 +2,6 @@
 from contextlib import asynccontextmanager
 from typing import Optional
 
-<<<<<<< HEAD
-from app.config.loggers import app_logger as logger
-from app.config.settings import settings
-from app.langchain.core.nodes.follow_up_actions_node import follow_up_actions_node
-from app.langchain.llm.client import init_llm
-from app.langchain.tools.core.registry import ALWAYS_AVAILABLE_TOOLS, tools
-from app.langchain.tools.core.retrieval import retrieve_tools
-from app.utils.embedding_utils import get_or_compute_embeddings
-=======
 from app.langchain.core.graph_builder.checkpointer_manager import (
     checkpointer_manager,
 )
@@ -23,7 +14,6 @@
 from app.langchain.tools.core.retrieval import get_retrieve_tools_function
 from app.langchain.tools.core.store import get_tools_store
 from app.override.langgraph_bigtool.create_agent import create_agent
->>>>>>> 0db4f457
 from langchain_core.language_models import LanguageModelLike
 from langgraph.checkpoint.memory import InMemorySaver
 from langgraph.constants import END
@@ -40,22 +30,9 @@
     # Lazy import to avoid circular dependency
     from app.langchain.tools.core.registry import tool_registry
 
-<<<<<<< HEAD
-    # Store all tools for vector search with cached embeddings
-    embeddings_list, tool_descriptions = await get_or_compute_embeddings(
-        all_tools, embeddings
-    )
-=======
     store = get_tools_store()
->>>>>>> 0db4f457
 
-    # Now store with pre-computed embeddings
-    for i, tool in enumerate(all_tools):
-        # Use the pre-computed embedding instead of triggering new computation
-        store._data[("tools", tool.name)] = {
-            "description": tool_descriptions[i],
-            "embedding": embeddings_list[i],
-        }  # Create agent with custom tool retrieval logic
+    # Create agent with custom tool retrieval logic
     builder = create_agent(
         llm=chat_llm if chat_llm else llm,
         tool_registry=tool_registry.get_tool_registry(),
