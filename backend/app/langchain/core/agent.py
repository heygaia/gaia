import asyncio
import json
from datetime import datetime, timezone
<<<<<<< HEAD
from typing import List, Optional
=======
>>>>>>> 68bd8937

from app.config.loggers import llm_logger as logger
from app.langchain.core.graph_manager import GraphManager
from app.langchain.core.messages import construct_langchain_messages
from app.langchain.prompts.proactive_agent_prompt import (
    PROACTIVE_MAIL_AGENT_MESSAGE_PROMPT,
    PROACTIVE_MAIL_AGENT_SYSTEM_PROMPT,
)
from app.langchain.templates.mail_templates import MAIL_RECEIVED_USER_MESSAGE_TEMPLATE
from app.langchain.tools.core.registry import tool_registry
from app.models.message_models import MessageRequestWithHistory
<<<<<<< HEAD
from app.models.models_models import ModelConfig
from app.models.reminder_models import ReminderProcessingAgentResult
=======
>>>>>>> 68bd8937
from app.utils.memory_utils import store_user_message_memory
from langchain_core.messages import (
    AIMessageChunk,
)
from langsmith import traceable


@traceable(run_type="llm", name="Call Agent")
async def call_agent(
    request: MessageRequestWithHistory,
    conversation_id,
    user,
    user_time: datetime,
    user_model_config: Optional[ModelConfig] = None,
):
    user_id = user.get("user_id")
    messages = request.messages
    complete_message = ""

    async def store_memory():
        """Store memory in background."""
        try:
            if user_id and request.message:
                await store_user_message_memory(
                    user_id, request.message, conversation_id
                )
        except Exception as e:
            logger.error(f"Error in background memory storage: {e}")

    try:
        # First gather: Setup operations that can run in parallel
<<<<<<< HEAD
        history_task = construct_langchain_messages(
            messages=messages,
            files_data=request.fileData,
            currently_uploaded_file_ids=request.fileIds,
            user_id=user_id,
            query=request.message,
            user_name=user.get("name"),
            selected_tool=request.selectedTool,
=======
        history, graph = await asyncio.gather(
            construct_langchain_messages(
                messages=messages,
                files_data=request.fileData,
                currently_uploaded_file_ids=request.fileIds,
                user_id=user_id,
                query=request.message,
                user_name=user.get("name"),
                selected_tool=request.selectedTool,
                selected_workflow=request.selectedWorkflow,
            ),
            GraphManager.get_graph(),
>>>>>>> 68bd8937
        )
        graph_task = GraphManager.get_graph()

        history, graph = await asyncio.gather(history_task, graph_task)

        # Start memory storage in background - fire and forget
        asyncio.create_task(store_memory())

        initial_state = {
            "query": request.message,
            "messages": history,
            "current_datetime": datetime.now(timezone.utc).isoformat(),
            "mem0_user_id": user_id,
            "conversation_id": conversation_id,
            "selected_tool": request.selectedTool,
            "selected_workflow": request.selectedWorkflow,
        }

        # Begin streaming the AI output
        config = {
            "configurable": {
                "thread_id": conversation_id,
                "user_id": user_id,
                "email": user.get("email"),
                "user_time": user_time.isoformat(),
                "model_configurations": {
                    "model_name": (
                        user_model_config.provider_model_name
                        if user_model_config
                        else None
                    ),
                    "provider": user_model_config.inference_provider.value
                    if user_model_config
                    else None,
                    "max_tokens": (
                        user_model_config.max_tokens if user_model_config else None
                    ),
                },
            },
            "recursion_limit": 25,
            "metadata": {"user_id": user_id},
        }

        async for event in graph.astream(
            initial_state,
            stream_mode=["messages", "custom"],
            config=config,
        ):
            stream_mode, payload = event

            if stream_mode == "messages":
                chunk, metadata = payload
                if chunk is None:
                    continue

                # If we remove this check, all tool outputs will be yielded
                if isinstance(chunk, AIMessageChunk):
                    content = str(chunk.content)
                    tool_calls = chunk.tool_calls

                    if tool_calls:
                        for tool_call in tool_calls:
                            logger.info(f"{tool_call=}")
                            tool_name_raw = tool_call.get("name")
                            if tool_name_raw:
                                tool_name = tool_name_raw.replace("_", " ").title()
                                tool_category = tool_registry.get_tool_category(
                                    tool_name_raw
                                )
                                progress_data = {
                                    "progress": {
                                        "message": f"Executing {tool_name}...",
                                        "tool_name": tool_name_raw,
                                        "tool_category": tool_category,
                                    }
                                }
                                yield f"data: {json.dumps(progress_data)}\n\n"

                    if content:
                        yield f"data: {json.dumps({'response': content})}\n\n"
                        complete_message += content

            elif stream_mode == "custom":
                yield f"data: {json.dumps(payload)}\n\n"

        # After streaming, yield complete message in order to store in db
        yield f"nostream: {json.dumps({'complete_message': complete_message})}"

        yield "data: [DONE]\n\n"

    except Exception as e:
        logger.error(f"Error when calling agent: {e}")
        error_dict = {
            "error": f"Error when calling agent: {e}",
        }
        yield f"data: {json.dumps(error_dict)}\n\n"
        yield "data: [DONE]\n\n"


@traceable
async def call_agent_silent(
    request: MessageRequestWithHistory,
    conversation_id,
    user,
    user_time: datetime,
    access_token=None,
    refresh_token=None,
) -> tuple[str, dict]:
    """
    Execute agent in silent mode for background processing.
    Returns (complete_message, tool_data) without streaming.

    This reuses the same graph execution logic as call_agent() but captures
    tool data without yielding stream chunks.
    """
    from app.services.chat_service import extract_tool_data

    user_id = user.get("user_id")
    messages = request.messages
    complete_message = ""
    tool_data = {}

    async def store_memory():
        """Store memory in background."""
        try:
            if user_id and request.message:
                await store_user_message_memory(
                    user_id, request.message, conversation_id
                )
        except Exception as e:
            logger.error(f"Error in background memory storage: {e}")

    try:
        # Setup operations that can run in parallel
        history = await construct_langchain_messages(
            messages=messages,
            files_data=request.fileData,
            currently_uploaded_file_ids=request.fileIds,
            user_id=user_id,
            query=request.message,
            user_name=user.get("name"),
            selected_tool=request.selectedTool,
            selected_workflow=request.selectedWorkflow,
        )

        # Use the default graph (same as normal chat)
        graph = await GraphManager.get_graph()

        # Start memory storage in background
        asyncio.create_task(store_memory())

        initial_state = {
            "query": request.message,
            "messages": history,
            "current_datetime": datetime.now(timezone.utc).isoformat(),
            "mem0_user_id": user_id,
            "conversation_id": conversation_id,
            "selected_tool": request.selectedTool,
            "selected_workflow": request.selectedWorkflow,
        }

        # Execute graph and capture tool data silently
        async for event in graph.astream(
            initial_state,
            stream_mode=["messages", "custom"],
            config={
                "configurable": {
                    "thread_id": conversation_id,
                    "user_id": user_id,
                    "access_token": access_token,
                    "refresh_token": refresh_token,
                    "email": user.get("email"),
                    "user_time": user_time.isoformat(),
                },
                "recursion_limit": 25,
                "metadata": {"user_id": user_id},
            },
        ):
            stream_mode, payload = event

            if stream_mode == "messages":
                chunk, metadata = payload
                if chunk is None:
                    continue

                if isinstance(chunk, AIMessageChunk):
                    content = str(chunk.content)
                    if content:
                        complete_message += content

            elif stream_mode == "custom":
                # Extract tool data from custom stream events
                try:
                    new_data = extract_tool_data(json.dumps(payload))
                    if new_data:
                        tool_data.update(new_data)
                except Exception as e:
                    logger.error(f"Error extracting tool data in silent mode: {e}")

        return complete_message, tool_data

    except Exception as e:
        logger.error(f"Error in call_agent_silent: {e}")
        return f"❌ Error executing workflow: {str(e)}", {}


@traceable
async def call_mail_processing_agent(
    email_content: str,
    user_id: str,
    email_metadata: dict | None = None,
):
    """
    Process incoming email with AI agent to take appropriate actions.

    Args:
        email_content: The email content to process
        user_id: User ID for context
        email_metadata: Additional email metadata (sender, subject, etc.)
        access_token: User's access token for API calls
        refresh_token: User's refresh token

    Returns:
        dict: Processing results with actions taken
    """
    logger.info(
        f"Starting email processing for user {user_id} with email content length: {len(email_content)}"
    )

    email_metadata = email_metadata or {}

    # Construct the message with system prompt and email content
    messages = [
        {"role": "system", "content": PROACTIVE_MAIL_AGENT_SYSTEM_PROMPT},
        {
            "role": "user",
            "content": PROACTIVE_MAIL_AGENT_MESSAGE_PROMPT.format(
                email_content=email_content,
                subject=email_metadata.get("subject", "No Subject"),
                sender=email_metadata.get("sender", "Unknown Sender"),
                date=email_metadata.get("date", "Unknown Date"),
            ),
        },
    ]

    logger.info(
        f"Processing email for user {user_id} with subject: {email_metadata.get('subject', 'No Subject')}"
    )

    # Generate a unique processing ID for this email
    processing_id = f"email_processing_{user_id}_{int(datetime.now().timestamp())}"

    initial_state = {
        "input": email_content,  # Use 'input' instead of 'messages' for EmailPlanExecute state
        "messages": messages,
        "current_datetime": datetime.now(timezone.utc).isoformat(),
        "mem0_user_id": user_id,
        "email_metadata": email_metadata,
        "processing_id": processing_id,
    }

    complete_message = ""
    tool_data = {}
    try:
        # Get the email processing graph
        graph = await GraphManager.get_graph("mail_processing")

        if not graph:
            logger.error(f"No graph found for email processing for user {user_id}")
            raise ValueError(f"Graph not found for email processing: {user_id}")

        logger.info(
            f"Graph for email processing retrieved successfully for user {user_id}"
        )

        # Stream the graph execution to collect both message and tool data
        async for event in graph.astream(
            initial_state,
            stream_mode=["messages", "custom"],
            config={
                "configurable": {
                    "thread_id": processing_id,
                    "user_id": user_id,
                    "initiator": "backend",  # This will be used to identify either to send notification or stream to the user
                },
                "recursion_limit": 25,  # Increased limit for complex email processing
                "metadata": {
                    "user_id": user_id,
                    "processing_type": "email",
                    "email_subject": email_metadata.get("subject", ""),
                },
            },
        ):
            stream_mode, payload = event
            if stream_mode == "messages":
                chunk, metadata = payload
                if chunk is None:
                    continue

                # Collect AI message content
                if isinstance(chunk, AIMessageChunk):
                    content = str(chunk.content)
                    if content:
                        complete_message += content

            elif stream_mode == "custom":
                # Extract tool data from custom stream events
                from app.services.chat_service import extract_tool_data

                try:
                    new_data = extract_tool_data(json.dumps(payload))
                    if new_data:
                        tool_data.update(new_data)
                except Exception as e:
                    logger.error(
                        f"Error extracting tool data during email processing: {e}"
                    )

        # Prepare results with conversation data for process_email to handle
        processing_results = {
            "conversation_data": {
                "conversation_id": user_id,  # Use user_id as conversation_id
                "user_message_content": MAIL_RECEIVED_USER_MESSAGE_TEMPLATE.format(
                    subject=email_metadata.get("subject", "No Subject"),
                    sender=email_metadata.get("sender", "Unknown Sender"),
                    snippet=email_content.strip()[:200]
                    + ("..." if len(email_content.strip()) > 200 else ""),
                ),
                "bot_message_content": complete_message,
                "tool_data": tool_data,
            },
        }

        logger.info(
            f"Email processing completed for user {user_id}. Tool data collected: {len(tool_data)}"
        )

        return processing_results
    except Exception as e:
        logger.error(f"Error in email processing for user {user_id}: {str(e)}")
        raise e<|MERGE_RESOLUTION|>--- conflicted
+++ resolved
@@ -1,10 +1,7 @@
 import asyncio
 import json
 from datetime import datetime, timezone
-<<<<<<< HEAD
-from typing import List, Optional
-=======
->>>>>>> 68bd8937
+from typing import Optional
 
 from app.config.loggers import llm_logger as logger
 from app.langchain.core.graph_manager import GraphManager
@@ -16,11 +13,7 @@
 from app.langchain.templates.mail_templates import MAIL_RECEIVED_USER_MESSAGE_TEMPLATE
 from app.langchain.tools.core.registry import tool_registry
 from app.models.message_models import MessageRequestWithHistory
-<<<<<<< HEAD
 from app.models.models_models import ModelConfig
-from app.models.reminder_models import ReminderProcessingAgentResult
-=======
->>>>>>> 68bd8937
 from app.utils.memory_utils import store_user_message_memory
 from langchain_core.messages import (
     AIMessageChunk,
@@ -52,7 +45,6 @@
 
     try:
         # First gather: Setup operations that can run in parallel
-<<<<<<< HEAD
         history_task = construct_langchain_messages(
             messages=messages,
             files_data=request.fileData,
@@ -61,20 +53,6 @@
             query=request.message,
             user_name=user.get("name"),
             selected_tool=request.selectedTool,
-=======
-        history, graph = await asyncio.gather(
-            construct_langchain_messages(
-                messages=messages,
-                files_data=request.fileData,
-                currently_uploaded_file_ids=request.fileIds,
-                user_id=user_id,
-                query=request.message,
-                user_name=user.get("name"),
-                selected_tool=request.selectedTool,
-                selected_workflow=request.selectedWorkflow,
-            ),
-            GraphManager.get_graph(),
->>>>>>> 68bd8937
         )
         graph_task = GraphManager.get_graph()
 
