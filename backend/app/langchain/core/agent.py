import asyncio
import json
from datetime import datetime, timezone
<<<<<<< HEAD
from typing import List, Optional
=======
from typing import Optional
>>>>>>> 7bfaba87

from app.config.loggers import llm_logger as logger
from app.langchain.core.graph_manager import GraphManager
from app.langchain.core.messages import construct_langchain_messages
from app.langchain.prompts.proactive_agent_prompt import (
    PROACTIVE_MAIL_AGENT_MESSAGE_PROMPT,
    PROACTIVE_MAIL_AGENT_SYSTEM_PROMPT,
)
from app.langchain.templates.mail_templates import MAIL_RECEIVED_USER_MESSAGE_TEMPLATE
from app.langchain.tools.core.registry import tool_registry
from app.models.message_models import MessageRequestWithHistory
from app.models.models_models import ModelConfig
<<<<<<< HEAD
from app.models.reminder_models import ReminderProcessingAgentResult
=======
>>>>>>> 7bfaba87
from app.utils.memory_utils import store_user_message_memory
from langchain_core.messages import (
    AIMessageChunk,
)
from langsmith import traceable


@traceable(run_type="llm", name="Call Agent")
async def call_agent(
    request: MessageRequestWithHistory,
    conversation_id,
    user,
    user_time: datetime,
    user_model_config: Optional[ModelConfig] = None,
):
    user_id = user.get("user_id")
    messages = request.messages
    complete_message = ""

    async def store_memory():
        """Store memory in background."""
        try:
            if user_id and request.message:
                await store_user_message_memory(
                    user_id, request.message, conversation_id
                )
        except Exception as e:
            logger.error(f"Error in background memory storage: {e}")

    try:
        # First gather: Setup operations that can run in parallel
        history_task = construct_langchain_messages(
            messages=messages,
            files_data=request.fileData,
            currently_uploaded_file_ids=request.fileIds,
            user_id=user_id,
            query=request.message,
            user_name=user.get("name"),
            selected_tool=request.selectedTool,
        )
        graph_task = GraphManager.get_graph()

        history, graph = await asyncio.gather(history_task, graph_task)

        # Start memory storage in background - fire and forget
        asyncio.create_task(store_memory())

        initial_state = {
            "query": request.message,
            "messages": history,
            "current_datetime": datetime.now(timezone.utc).isoformat(),
            "mem0_user_id": user_id,
            "conversation_id": conversation_id,
            "selected_tool": request.selectedTool,
            "selected_workflow": request.selectedWorkflow,
        }

        # Begin streaming the AI output
        config = {
            "configurable": {
                "thread_id": conversation_id,
                "user_id": user_id,
                "email": user.get("email"),
                "user_time": user_time.isoformat(),
                "model_configurations": {
                    "model_name": (
                        user_model_config.provider_model_name
                        if user_model_config
                        else None
                    ),
                    "provider": user_model_config.inference_provider.value
                    if user_model_config
                    else None,
                    "max_tokens": (
                        user_model_config.max_tokens if user_model_config else None
                    ),
                },
            },
            "recursion_limit": 25,
            "metadata": {"user_id": user_id},
        }

        async for event in graph.astream(
            initial_state,
            stream_mode=["messages", "custom"],
            config=config,
<<<<<<< HEAD
            subgraphs=True,
=======
>>>>>>> 7bfaba87
        ):
            # Handle subgraph events - when subgraphs=True, events are tuples with 3 elements
            ns, stream_mode, payload = event
            is_main_agent = len(ns) == 0

            if stream_mode == "messages":
                chunk, metadata = payload
                if chunk is None:
                    continue

                # If we remove this check, all tool outputs will be yielded
                if isinstance(chunk, AIMessageChunk):
                    content = str(chunk.content)
                    tool_calls = chunk.tool_calls

                    if tool_calls:
                        for tool_call in tool_calls:
                            logger.info(f"{tool_call=}")
                            tool_name_raw = tool_call.get("name")
                            if tool_name_raw:
                                tool_name = tool_name_raw.replace("_", " ").title()
<<<<<<< HEAD
                                tool_category = tool_registry.get_category_of_tool(
=======
                                tool_category = tool_registry.get_tool_category(
>>>>>>> 7bfaba87
                                    tool_name_raw
                                )
                                progress_data = {
                                    "progress": {
                                        "message": f"Executing {tool_name}...",
                                        "tool_name": tool_name_raw,
                                        "tool_category": tool_category,
                                    }
                                }
                                yield f"data: {json.dumps(progress_data)}\n\n"

                    # Only yield content from the main agent to avoid duplication
                    if content and is_main_agent:
                        yield f"data: {json.dumps({'response': content})}\n\n"
                        complete_message += content

            elif stream_mode == "custom":
                yield f"data: {json.dumps(payload)}\n\n"

        # After streaming, yield complete message in order to store in db
        yield f"nostream: {json.dumps({'complete_message': complete_message})}"

        yield "data: [DONE]\n\n"

    except Exception as e:
        logger.error(f"Error when calling agent: {e}")
        error_dict = {
            "error": f"Error when calling agent: {e}",
        }
        yield f"data: {json.dumps(error_dict)}\n\n"
        yield "data: [DONE]\n\n"


@traceable
async def call_agent_silent(
    request: MessageRequestWithHistory,
    conversation_id,
    user,
    user_time: datetime,
    access_token=None,
    refresh_token=None,
) -> tuple[str, dict]:
    """
    Execute agent in silent mode for background processing.
    Returns (complete_message, tool_data) without streaming.

    This reuses the same graph execution logic as call_agent() but captures
    tool data without yielding stream chunks.
    """
    from app.services.chat_service import extract_tool_data

    user_id = user.get("user_id")
    messages = request.messages
    complete_message = ""
    tool_data = {}

    async def store_memory():
        """Store memory in background."""
        try:
            if user_id and request.message:
                await store_user_message_memory(
                    user_id, request.message, conversation_id
                )
        except Exception as e:
            logger.error(f"Error in background memory storage: {e}")

    try:
        # Setup operations that can run in parallel
        history = await construct_langchain_messages(
            messages=messages,
            files_data=request.fileData,
            currently_uploaded_file_ids=request.fileIds,
            user_id=user_id,
            query=request.message,
            user_name=user.get("name"),
            selected_tool=request.selectedTool,
            selected_workflow=request.selectedWorkflow,
        )

        # Use the default graph (same as normal chat)
        graph = await GraphManager.get_graph()

        # Start memory storage in background
        asyncio.create_task(store_memory())

        initial_state = {
            "query": request.message,
            "messages": history,
            "current_datetime": datetime.now(timezone.utc).isoformat(),
            "mem0_user_id": user_id,
            "conversation_id": conversation_id,
            "selected_tool": request.selectedTool,
            "selected_workflow": request.selectedWorkflow,
        }

        # Execute graph and capture tool data silently
        async for event in graph.astream(
            initial_state,
            stream_mode=["messages", "custom"],
            config={
                "configurable": {
                    "thread_id": conversation_id,
                    "user_id": user_id,
                    "access_token": access_token,
                    "refresh_token": refresh_token,
                    "email": user.get("email"),
                    "user_time": user_time.isoformat(),
                },
                "recursion_limit": 25,
                "metadata": {"user_id": user_id},
            },
        ):
            stream_mode, payload = event

            if stream_mode == "messages":
                chunk, metadata = payload
                if chunk is None:
                    continue

                if isinstance(chunk, AIMessageChunk):
                    content = str(chunk.content)
                    if content:
                        complete_message += content

            elif stream_mode == "custom":
                # Extract tool data from custom stream events
                try:
                    new_data = extract_tool_data(json.dumps(payload))
                    if new_data:
                        tool_data.update(new_data)
                except Exception as e:
                    logger.error(f"Error extracting tool data in silent mode: {e}")

        return complete_message, tool_data

    except Exception as e:
        logger.error(f"Error in call_agent_silent: {e}")
        return f"❌ Error executing workflow: {str(e)}", {}


@traceable
async def call_mail_processing_agent(
    email_content: str,
    user_id: str,
    email_metadata: dict | None = None,
):
    """
    Process incoming email with AI agent to take appropriate actions.

    Args:
        email_content: The email content to process
        user_id: User ID for context
        email_metadata: Additional email metadata (sender, subject, etc.)
        access_token: User's access token for API calls
        refresh_token: User's refresh token

    Returns:
        dict: Processing results with actions taken
    """
    logger.info(
        f"Starting email processing for user {user_id} with email content length: {len(email_content)}"
    )

    email_metadata = email_metadata or {}

    # Construct the message with system prompt and email content
    messages = [
        {"role": "system", "content": PROACTIVE_MAIL_AGENT_SYSTEM_PROMPT},
        {
            "role": "user",
            "content": PROACTIVE_MAIL_AGENT_MESSAGE_PROMPT.format(
                email_content=email_content,
                subject=email_metadata.get("subject", "No Subject"),
                sender=email_metadata.get("sender", "Unknown Sender"),
                date=email_metadata.get("date", "Unknown Date"),
            ),
        },
    ]

    logger.info(
        f"Processing email for user {user_id} with subject: {email_metadata.get('subject', 'No Subject')}"
    )

    # Generate a unique processing ID for this email
    processing_id = f"email_processing_{user_id}_{int(datetime.now().timestamp())}"

    initial_state = {
        "input": email_content,  # Use 'input' instead of 'messages' for EmailPlanExecute state
        "messages": messages,
        "current_datetime": datetime.now(timezone.utc).isoformat(),
        "mem0_user_id": user_id,
        "email_metadata": email_metadata,
        "processing_id": processing_id,
    }

    complete_message = ""
    tool_data = {}
    try:
        # Get the email processing graph
        graph = await GraphManager.get_graph("mail_processing")

        if not graph:
            logger.error(f"No graph found for email processing for user {user_id}")
            raise ValueError(f"Graph not found for email processing: {user_id}")

        logger.info(
            f"Graph for email processing retrieved successfully for user {user_id}"
        )

        # Stream the graph execution to collect both message and tool data
        async for event in graph.astream(
            initial_state,
            stream_mode=["messages", "custom"],
            config={
                "configurable": {
                    "thread_id": processing_id,
                    "user_id": user_id,
                    "initiator": "backend",  # This will be used to identify either to send notification or stream to the user
                },
                "recursion_limit": 25,  # Increased limit for complex email processing
                "metadata": {
                    "user_id": user_id,
                    "processing_type": "email",
                    "email_subject": email_metadata.get("subject", ""),
                },
            },
        ):
            stream_mode, payload = event
            if stream_mode == "messages":
                chunk, metadata = payload
                if chunk is None:
                    continue

                # Collect AI message content
                if isinstance(chunk, AIMessageChunk):
                    content = str(chunk.content)
                    if content:
                        complete_message += content

            elif stream_mode == "custom":
                # Extract tool data from custom stream events
                from app.services.chat_service import extract_tool_data

                try:
                    new_data = extract_tool_data(json.dumps(payload))
                    if new_data:
                        tool_data.update(new_data)
                except Exception as e:
                    logger.error(
                        f"Error extracting tool data during email processing: {e}"
                    )

        # Prepare results with conversation data for process_email to handle
        processing_results = {
            "conversation_data": {
                "conversation_id": user_id,  # Use user_id as conversation_id
                "user_message_content": MAIL_RECEIVED_USER_MESSAGE_TEMPLATE.format(
                    subject=email_metadata.get("subject", "No Subject"),
                    sender=email_metadata.get("sender", "Unknown Sender"),
                    snippet=email_content.strip()[:200]
                    + ("..." if len(email_content.strip()) > 200 else ""),
                ),
                "bot_message_content": complete_message,
                "tool_data": tool_data,
            },
        }

        logger.info(
            f"Email processing completed for user {user_id}. Tool data collected: {len(tool_data)}"
        )

        return processing_results
    except Exception as e:
        logger.error(f"Error in email processing for user {user_id}: {str(e)}")
        raise e<|MERGE_RESOLUTION|>--- conflicted
+++ resolved
@@ -1,11 +1,7 @@
 import asyncio
 import json
 from datetime import datetime, timezone
-<<<<<<< HEAD
-from typing import List, Optional
-=======
 from typing import Optional
->>>>>>> 7bfaba87
 
 from app.config.loggers import llm_logger as logger
 from app.langchain.core.graph_manager import GraphManager
@@ -18,10 +14,6 @@
 from app.langchain.tools.core.registry import tool_registry
 from app.models.message_models import MessageRequestWithHistory
 from app.models.models_models import ModelConfig
-<<<<<<< HEAD
-from app.models.reminder_models import ReminderProcessingAgentResult
-=======
->>>>>>> 7bfaba87
 from app.utils.memory_utils import store_user_message_memory
 from langchain_core.messages import (
     AIMessageChunk,
@@ -108,10 +100,7 @@
             initial_state,
             stream_mode=["messages", "custom"],
             config=config,
-<<<<<<< HEAD
             subgraphs=True,
-=======
->>>>>>> 7bfaba87
         ):
             # Handle subgraph events - when subgraphs=True, events are tuples with 3 elements
             ns, stream_mode, payload = event
@@ -133,11 +122,7 @@
                             tool_name_raw = tool_call.get("name")
                             if tool_name_raw:
                                 tool_name = tool_name_raw.replace("_", " ").title()
-<<<<<<< HEAD
                                 tool_category = tool_registry.get_category_of_tool(
-=======
-                                tool_category = tool_registry.get_tool_category(
->>>>>>> 7bfaba87
                                     tool_name_raw
                                 )
                                 progress_data = {
