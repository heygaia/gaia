from typing import Dict, List, Optional

from app.langchain.tools import (
    calendar_tool,
    code_exec_tool,
    document_tool,
    file_tools,
    flowchart_tool,
    goal_tool,
    google_docs_tool,
    image_tool,
    memory_tools,
    reminder_tool,
    search_tool,
    support_tool,
    todo_tool,
    weather_tool,
    webpage_tool,
    workflow_tool,
)
from app.services.composio_service import composio_service
from langchain_core.tools import BaseTool


class ToolInfo:
    """Metadata for a tool."""

    def __init__(self, tool: BaseTool, space: str):
        self.tool = tool
        self.space = space

    tool: BaseTool
    space: str


class ToolRegistry:
    """Centralized repository for managing and retrieving tool information."""

    def __init__(self):
        # Define which categories require special integration handling
        self._categories_requiring_integrations = {
            "mail",
            "calendar",
            "google_docs",
            "twitter",
            "notion",
            "linkedin",
            "google_sheets",
        }

        # Define integration requirements for each category
        self._category_integration_map = {
            "mail": "gmail",
            "calendar": "google_calendar",
            "google_docs": "google_docs",
            "twitter": "twitter",
            "notion": "notion",
            "linkedin": "linkedin",
            "google_sheets": "google_sheets",
        }

        # All tools organized by category
        self._tools_by_category = {
          
            "productivity": [
                *todo_tool.tools,
                *reminder_tool.tools,
            ],
            "calendar": [
                *calendar_tool.tools,
            ],
            "goal_tracking": [
                *goal_tool.tools,
            ],
            "google_docs": [
                *google_docs_tool.tools,
            ],
            "documents": [
                document_tool.generate_document,
                file_tools.query_file,
            ],
            "search": [
                search_tool.web_search_tool,
                search_tool.deep_research_tool,
                webpage_tool.fetch_webpages,
            ],
            "support": [
                support_tool.create_support_ticket,
            ],
            "memory": [
                *memory_tools.tools,
            ],
            "development": [
                code_exec_tool.execute_code,
                flowchart_tool.create_flowchart,
            ],
            "creative": [
                image_tool.generate_image,
            ],
            "weather": [
                weather_tool.get_weather,
            ],
            # Only handler tools in main categories - sub-agents get their own tools separately
            "twitter": composio_service.get_tools(tool_kit="TWITTER"),
            "notion": composio_service.get_tools(tool_kit="NOTION"),
            "linkedin": composio_service.get_tools(tool_kit="LINKEDIN"),
            "mail": composio_service.get_tools(tool_kit="GMAIL", exclude_tools=["GMAIL_SEND_EMAIL"]),
            "google_sheets": [*composio_service.get_tools(tool_kit="GOOGLE_SHEETS")],
        }

        # Core tools that should always be available
        self._core_tools = [
            search_tool.web_search_tool,
            search_tool.deep_research_tool,
            webpage_tool.fetch_webpages,
            file_tools.query_file,
        ]

    def get_tools_by_category(self, category: str):
        """Get all tools for a specific category."""
        return self._tools_by_category.get(category.lower(), [])

    def get_all_categories(self) -> List[str]:
        """Get list of all available categories."""
        return list(self._tools_by_category.keys())

    def category_requires_integration(self, category: str) -> bool:
        """Check if a category requires special integration treatment."""
        return category.lower() in self._categories_requiring_integrations

    def get_category_integration_requirement(self, category: str) -> Optional[str]:
        """Get the integration requirement for a category."""
        return self._category_integration_map.get(category.lower())

    def get_core_tools(self):
        """Get tools that should always be accessible."""
        return self._core_tools.copy()

    def get_all_tools(self) -> List[BaseTool]:
        """Get all tools from all categories."""
        all_tools = []
        for category_tools in self._tools_by_category.values():
            all_tools.extend(category_tools)
        return all_tools

    def get_tool_registry(self) -> Dict[str, BaseTool]:
        """Get a dictionary mapping tool names to tool instances."""
        all_tools = self.get_all_tools()
        return {tool.name: tool for tool in all_tools}

    def get_tool_names(self) -> List[str]:
        """Get list of all tool names."""
        tools = self.get_all_tools()
        return [tool.name for tool in tools]

    def get_tool_dictionary(self) -> Dict[str, ToolInfo]:
        """Get a dictionary mapping tool names to tool instances."""
        all_tools = self.get_all_tools()
        tool_dict = {
            tool.name: ToolInfo(tool=tool, space="general") for tool in all_tools
        }

        return tool_dict

    def get_tool_category(self, tool_name: str) -> Optional[str]:
        """Get the category of a specific tool by its name."""
        for category, tools in self._tools_by_category.items():
            if any(tool.name == tool_name for tool in tools):
                return category
        return None


<<<<<<< HEAD
tool_registry = ToolRegistry()
=======
# Organize tools by categories for better organisation when fetching tools on client side
TOOLS_BY_CATEGORY = {
    "mail": [
        *mail_tool.tools,
    ],
    "productivity": [
        *todo_tool.tools,
        *reminder_tool.tools,
        *workflow_tool.tools,
    ],
    "calendar": [
        *calendar_tool.tools,
    ],
    "goal_tracking": [
        *goal_tool.tools,
    ],
    "google_docs": [
        *google_docs_tool.tools,
    ],
    "documents": [
        document_tool.generate_document,
        file_tools.query_file,
    ],
    "search": [
        search_tool.web_search_tool,
        search_tool.deep_research_tool,
        webpage_tool.fetch_webpages,
    ],
    "memory": [
        *memory_tools.tools,
    ],
    "development": [
        code_exec_tool.execute_code,
        flowchart_tool.create_flowchart,
    ],
    "creative": [
        image_tool.generate_image,
    ],
    "weather": [
        weather_tool.get_weather,
    ],
    "support": [
        *support_tool.tools,
    ],
}

# Map categories to their required integrations
CATEGORY_INTEGRATION_REQUIREMENTS = {
    "mail": "gmail",
    "calendar": "google_calendar",
    "google_docs": "google_docs",
    # "productivity", "goal_tracking", "documents", "search", "memory", "development", "creative", "weather" don't require integrations
}

# Define tools that should always be accessible to the agent directly
ALWAYS_AVAILABLE_TOOLS = [
    search_tool.web_search_tool,
    search_tool.deep_research_tool,
    webpage_tool.fetch_webpages,
    file_tools.query_file,
]

# All other tools will be accessible through vector search
# Flatten all categorized tools to maintain backward compatibility
tools = [
    tool
    for category_tools in TOOLS_BY_CATEGORY.values()
    for tool in category_tools
    if tool not in ALWAYS_AVAILABLE_TOOLS  # Avoid duplicates
]

tool_names = [tool.name for tool in tools]
>>>>>>> 68bd8937
<|MERGE_RESOLUTION|>--- conflicted
+++ resolved
@@ -61,7 +61,6 @@
 
         # All tools organized by category
         self._tools_by_category = {
-          
             "productivity": [
                 *todo_tool.tools,
                 *reminder_tool.tools,
@@ -100,11 +99,16 @@
             "weather": [
                 weather_tool.get_weather,
             ],
+            "workflow": [
+                *workflow_tool.tools,
+            ],
             # Only handler tools in main categories - sub-agents get their own tools separately
             "twitter": composio_service.get_tools(tool_kit="TWITTER"),
             "notion": composio_service.get_tools(tool_kit="NOTION"),
             "linkedin": composio_service.get_tools(tool_kit="LINKEDIN"),
-            "mail": composio_service.get_tools(tool_kit="GMAIL", exclude_tools=["GMAIL_SEND_EMAIL"]),
+            "mail": composio_service.get_tools(
+                tool_kit="GMAIL", exclude_tools=["GMAIL_SEND_EMAIL"]
+            ),
             "google_sheets": [*composio_service.get_tools(tool_kit="GOOGLE_SHEETS")],
         }
 
@@ -170,79 +174,4 @@
         return None
 
 
-<<<<<<< HEAD
-tool_registry = ToolRegistry()
-=======
-# Organize tools by categories for better organisation when fetching tools on client side
-TOOLS_BY_CATEGORY = {
-    "mail": [
-        *mail_tool.tools,
-    ],
-    "productivity": [
-        *todo_tool.tools,
-        *reminder_tool.tools,
-        *workflow_tool.tools,
-    ],
-    "calendar": [
-        *calendar_tool.tools,
-    ],
-    "goal_tracking": [
-        *goal_tool.tools,
-    ],
-    "google_docs": [
-        *google_docs_tool.tools,
-    ],
-    "documents": [
-        document_tool.generate_document,
-        file_tools.query_file,
-    ],
-    "search": [
-        search_tool.web_search_tool,
-        search_tool.deep_research_tool,
-        webpage_tool.fetch_webpages,
-    ],
-    "memory": [
-        *memory_tools.tools,
-    ],
-    "development": [
-        code_exec_tool.execute_code,
-        flowchart_tool.create_flowchart,
-    ],
-    "creative": [
-        image_tool.generate_image,
-    ],
-    "weather": [
-        weather_tool.get_weather,
-    ],
-    "support": [
-        *support_tool.tools,
-    ],
-}
-
-# Map categories to their required integrations
-CATEGORY_INTEGRATION_REQUIREMENTS = {
-    "mail": "gmail",
-    "calendar": "google_calendar",
-    "google_docs": "google_docs",
-    # "productivity", "goal_tracking", "documents", "search", "memory", "development", "creative", "weather" don't require integrations
-}
-
-# Define tools that should always be accessible to the agent directly
-ALWAYS_AVAILABLE_TOOLS = [
-    search_tool.web_search_tool,
-    search_tool.deep_research_tool,
-    webpage_tool.fetch_webpages,
-    file_tools.query_file,
-]
-
-# All other tools will be accessible through vector search
-# Flatten all categorized tools to maintain backward compatibility
-tools = [
-    tool
-    for category_tools in TOOLS_BY_CATEGORY.values()
-    for tool in category_tools
-    if tool not in ALWAYS_AVAILABLE_TOOLS  # Avoid duplicates
-]
-
-tool_names = [tool.name for tool in tools]
->>>>>>> 68bd8937
+tool_registry = ToolRegistry()