from app.langchain.tools import (
    calendar_tool,
    code_exec_tool,
    document_tool,
    file_tools,
    flowchart_tool,
    goal_tool,
    google_docs_tool,
    image_tool,
    mail_tool,
    memory_tools,
    reminder_tool,
    search_tool,
    support_tool,
    todo_tool,
    weather_tool,
    webpage_tool,
)
from app.services.composio_service import composio_service  


# Organize tools by categories for better organisation when fetching tools on client side
TOOLS_BY_CATEGORY = {
    "mail": [
        *mail_tool.tools,
    ],
    "productivity": [
        *todo_tool.tools,
        *reminder_tool.tools,
    ],
    "calendar": [
        *calendar_tool.tools,
    ],
    "goal_tracking": [
        *goal_tool.tools,
    ],
    "google_docs": [
        *google_docs_tool.tools,
    ],
    "documents": [
        document_tool.generate_document,
        file_tools.query_file,
    ],
    "search": [
        search_tool.web_search_tool,
        search_tool.deep_research_tool,
        webpage_tool.fetch_webpages,
    ],
    "memory": [
        *memory_tools.tools,
    ],
    "development": [
        code_exec_tool.execute_code,
        flowchart_tool.create_flowchart,
    ],
    "creative": [
        image_tool.generate_image,
    ],
    "weather": [
        weather_tool.get_weather,
    ],
<<<<<<< HEAD
     "notion": [
        *composio_service.get_notion_tools(user_id="688bc1c38769a8edbc71954a")
    ],
     "google_sheet": [
        *composio_service.get_google_sheet_tools(user_id="688bc1c38769a8edbc71954a")
    ],
     "twitter": [
        *composio_service.get_x_tools(user_id="688bc1c38769a8edbc71954a")
=======
    "support": [
        *support_tool.tools,
>>>>>>> 3fe09a8d
    ],
}

# Map categories to their required integrations
CATEGORY_INTEGRATION_REQUIREMENTS = {
    "mail": "gmail",
    "calendar": "google_calendar",
    "google_docs": "google_docs",
  

} 

# Define tools that should always be accessible to the agent directly
ALWAYS_AVAILABLE_TOOLS = [
    search_tool.web_search_tool,
    search_tool.deep_research_tool,
    webpage_tool.fetch_webpages,
    file_tools.query_file,
]

# All other tools will be accessible through vector search
# Flatten all categorized tools to maintain backward compatibility
tools = [
    tool
    for category_tools in TOOLS_BY_CATEGORY.values()
    for tool in category_tools
    if tool not in ALWAYS_AVAILABLE_TOOLS  # Avoid duplicates
]

tool_names = [tool.name for tool in tools]<|MERGE_RESOLUTION|>--- conflicted
+++ resolved
@@ -59,7 +59,6 @@
     "weather": [
         weather_tool.get_weather,
     ],
-<<<<<<< HEAD
      "notion": [
         *composio_service.get_notion_tools(user_id="688bc1c38769a8edbc71954a")
     ],
@@ -68,10 +67,6 @@
     ],
      "twitter": [
         *composio_service.get_x_tools(user_id="688bc1c38769a8edbc71954a")
-=======
-    "support": [
-        *support_tool.tools,
->>>>>>> 3fe09a8d
     ],
 }
 
