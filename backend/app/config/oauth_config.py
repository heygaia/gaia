"""
OAuth Integration Configuration

Single source of truth for all OAuth integration configurations in GAIA.
Defines integrations, scopes, display properties, and relationships.

OAuthScope: Defines OAuth permission scopes with URL and description.
Used for: Backend permission validation, frontend permission displays.

OAuthIntegration: Core integration definition with fields:
- id: Unique identifier for API endpoints, database records, frontend routing
- name: Human-readable name for frontend UI and user messages
- description: Detailed explanation for integration cards and settings pages
- icons: List of icon URLs for frontend UI components and different display sizes
- category: Groups integrations for frontend filtering, slash commands, settings organization
- provider: OAuth provider for flow routing, token management, API client selection
- scopes: Required permissions for OAuth authorization and validation
- available: Feature flag for frontend display logic and API availability
- oauth_endpoints: Custom OAuth URLs for non-standard providers
- is_special: Marks unified integrations for special frontend handling
- display_priority: Numeric sort order for frontend lists and dropdowns
- included_integrations: Child integration IDs for unified integrations
- short_name: Quick access identifier for slash commands and convenience functions

IntegrationConfigResponse: API model that converts backend fields to frontend camelCase.

Used by:
- google_scope_dependencies.py: Permission validation
- integration_checker.py: User permission checking
- oauth.py router: OAuth flows and status endpoints
- Frontend components: Integration cards, settings, slash commands
- Services: API client setup and token management

Integration types:
- Individual: Single service with own scopes (gmail, google_calendar)
- Unified: Multiple services with combined scopes (google_workspace)
- Coming soon: Placeholder with available=False (github, figma)
"""

from functools import cache
from typing import Dict, List, Optional

from app.models.oauth_models import (
    ComposioConfig,
    OAuthIntegration,
    OAuthScope,
    TriggerConfig,
)

# Define all integrations dynamically
OAUTH_INTEGRATIONS: List[OAuthIntegration] = [
<<<<<<< HEAD
=======
    # Google Workspace - Unified Integration
    OAuthIntegration(
        id="google_workspace",
        name="Google Workspace",
        description="Connect all Google tools at once",
        icons=[
            "https://upload.wikimedia.org/wikipedia/commons/thumb/c/c1/Google_%22G%22_logo.svg/1920px-Google_%22G%22_logo.svg.png",
            "https://upload.wikimedia.org/wikipedia/commons/7/7e/Gmail_icon_%282020%29.svg",
            "https://upload.wikimedia.org/wikipedia/commons/thumb/a/a5/Google_Calendar_icon_%282020%29.svg/640px-Google_Calendar_icon_%282020%29.svg.png",
            "https://upload.wikimedia.org/wikipedia/commons/thumb/6/66/Google_Docs_2020_Logo.svg/640px-Google_Docs_2020_Logo.svg.png",
            "https://upload.wikimedia.org/wikipedia/commons/thumb/1/12/Google_Drive_icon_%282020%29.svg/640px-Google_Drive_icon_%282020%29.svg.png",
        ],
        category="productivity",
        provider="google",
        scopes=[
            # Combined scopes from all Google integrations
            OAuthScope(
                scope="https://www.googleapis.com/auth/gmail.modify",
                description="Read, compose, and send emails",
            ),
            OAuthScope(
                scope="https://www.googleapis.com/auth/calendar.events",
                description="Create and manage calendar events",
            ),
            OAuthScope(
                scope="https://www.googleapis.com/auth/calendar.readonly",
                description="View calendar events",
            ),
            OAuthScope(
                scope="https://www.googleapis.com/auth/documents",
                description="Create and edit documents",
            ),
            OAuthScope(
                scope="https://www.googleapis.com/auth/drive.file",
                description="Create and manage files",
            ),
        ],
        is_special=True,
        display_priority=100,
        included_integrations=[
            "gmail",
            "google_calendar",
            "google_docs",
            "google_drive",
        ],
        managed_by="self",
    ),
>>>>>>> 7bfaba87
    # Individual Google integrations
    OAuthIntegration(
        id="google_calendar",
        name="Google Calendar",
        description="Schedule and manage your calendar events seamlessly",
        icons=[
            "https://upload.wikimedia.org/wikipedia/commons/thumb/a/a5/Google_Calendar_icon_%282020%29.svg/640px-Google_Calendar_icon_%282020%29.svg.png"
        ],
        category="productivity",
        provider="google",
        scopes=[
            OAuthScope(
                scope="https://www.googleapis.com/auth/calendar.events",
                description="Create and manage calendar events",
            ),
            OAuthScope(
                scope="https://www.googleapis.com/auth/calendar.readonly",
                description="View calendar events",
            ),
        ],
        short_name="calendar",
        managed_by="self",
    ),
    OAuthIntegration(
        id="google_docs",
        name="Google Docs",
        description="Create and edit documents with AI assistance",
        icons=[
            "https://upload.wikimedia.org/wikipedia/commons/thumb/6/66/Google_Docs_2020_Logo.svg/640px-Google_Docs_2020_Logo.svg.png"
        ],
        category="productivity",
        provider="google",
        scopes=[
            OAuthScope(
                scope="https://www.googleapis.com/auth/documents",
                description="Create and edit documents",
            ),
        ],
        short_name="docs",
        managed_by="self",
    ),
    OAuthIntegration(
        id="gmail",
        name="Gmail",
        description="Manage emails, compose messages, and organize your inbox",
        icons=[
            "https://upload.wikimedia.org/wikipedia/commons/7/7e/Gmail_icon_%282020%29.svg"
        ],
        category="communication",
        provider="gmail",
        scopes=[
            OAuthScope(
                scope="https://www.googleapis.com/auth/gmail.modify",
                description="Read, compose, and send emails",
            )
        ],
        short_name="gmail",
        managed_by="composio",
        composio_config=ComposioConfig(
            auth_config_id="ac_Tnn55kCyinEJ", toolkit="GMAIL"
        ),
        associated_triggers=[
            TriggerConfig(
                slug="GMAIL_NEW_GMAIL_MESSAGE",
                name="New Gmail Message",
                description="Triggered when a new Gmail message arrives",
                config={"labelIds": "INBOX", "user_id": "me", "interval": 1},
            )
        ],
    ),
    OAuthIntegration(
        id="google_drive",
        name="Google Drive",
        description="Access and manage your files in the cloud",
        icons=[
            "https://upload.wikimedia.org/wikipedia/commons/thumb/1/12/Google_Drive_icon_%282020%29.svg/640px-Google_Drive_icon_%282020%29.svg.png"
        ],
        category="storage",
        provider="google",
        scopes=[
            OAuthScope(
                scope="https://www.googleapis.com/auth/drive.file",
                description="Create and manage files",
            ),
        ],
        short_name="drive",
        managed_by="self",
    ),
    # Composio integrations
    OAuthIntegration(
        id="notion",
        name="Notion",
        description="Manage pages, databases, and workspace content with AI",
        icons=[
            "https://upload.wikimedia.org/wikipedia/commons/4/45/Notion_app_logo.png"
        ],
        category="productivity",
        provider="notion",
        scopes=[],
        available=True,
        managed_by="composio",
        composio_config=ComposioConfig(
            auth_config_id="ac_DR3IWp9-Kezl", toolkit="NOTION"
        ),
    ),
    OAuthIntegration(
        id="twitter",
        name="Twitter",
        description="Post tweets, read timelines, and manage your account with AI-powered tools",
        icons=[
            "https://upload.wikimedia.org/wikipedia/commons/thumb/c/ce/X_logo_2023.svg/600px-X_logo_2023.svg.png?20250120013756"
        ],
        category="social",
        provider="twitter",
        scopes=[],
        available=True,
        managed_by="composio",
        composio_config=ComposioConfig(
            auth_config_id="ac_vloH3fnhIeUa", toolkit="TWITTER"
        ),
    ),
    OAuthIntegration(
        id="google_sheets",
        name="Google Sheets",
        description="Create, read, and update Google Sheets with AI-powered tools for automation and data management",
        icons=[
            "https://upload.wikimedia.org/wikipedia/commons/a/ae/Google_Sheets_2020_Logo.svg"
        ],
        category="productivity",
        provider="google_sheets",
        scopes=[],
        available=True,
        managed_by="composio",
        composio_config=ComposioConfig(
            auth_config_id="ac_18I3fRfWyXDu", toolkit="GOOGLE_SHEETS"
        ),
    ),
    OAuthIntegration(
        id="linkedin",
        name="LinkedIn",
        description="Share posts, engage with your network, and manage your professional presence using AI-powered tools",
        icons=[
            "https://upload.wikimedia.org/wikipedia/commons/c/ca/LinkedIn_logo_initials.png"
        ],
        category="social",
        provider="linkedin",
        scopes=[],
        available=True,
        managed_by="composio",
        composio_config=ComposioConfig(
            auth_config_id="ac_GMeJBELf3z_m", toolkit="LINKEDIN"
        ),
    ),
]

<<<<<<< HEAD
=======

>>>>>>> 7bfaba87
@cache
def get_integration_by_id(integration_id: str) -> Optional[OAuthIntegration]:
    """Get an integration by its ID."""
    return next((i for i in OAUTH_INTEGRATIONS if i.id == integration_id), None)

<<<<<<< HEAD
=======

>>>>>>> 7bfaba87
@cache
def get_integration_scopes(integration_id: str) -> List[str]:
    """Get the OAuth scopes for a specific integration."""
    integration = get_integration_by_id(integration_id)
    if not integration:
        return []
    return [scope.scope for scope in integration.scopes]

<<<<<<< HEAD
=======

>>>>>>> 7bfaba87
@cache
def get_short_name_mapping() -> Dict[str, str]:
    """Get mapping of short names to integration IDs for convenience functions."""
    return {i.short_name: i.id for i in OAUTH_INTEGRATIONS if i.short_name}


@cache
def get_composio_social_configs() -> Dict[str, ComposioConfig]:
    """Generate COMPOSIO_SOCIAL_CONFIGS dynamically from integrations managed by Composio."""
    configs = {}
    for integration in OAUTH_INTEGRATIONS:
        if integration.managed_by == "composio" and integration.composio_config:
            configs[integration.provider] = integration.composio_config
    return configs


@cache
def get_integration_by_config(auth_config_id: str) -> Optional[OAuthIntegration]:
    """Get an integration by its Composio auth config ID."""
    return next(
        (
            i
            for i in OAUTH_INTEGRATIONS
            if i.composio_config and i.composio_config.auth_config_id == auth_config_id
        ),
        None,
    )<|MERGE_RESOLUTION|>--- conflicted
+++ resolved
@@ -49,56 +49,6 @@
 
 # Define all integrations dynamically
 OAUTH_INTEGRATIONS: List[OAuthIntegration] = [
-<<<<<<< HEAD
-=======
-    # Google Workspace - Unified Integration
-    OAuthIntegration(
-        id="google_workspace",
-        name="Google Workspace",
-        description="Connect all Google tools at once",
-        icons=[
-            "https://upload.wikimedia.org/wikipedia/commons/thumb/c/c1/Google_%22G%22_logo.svg/1920px-Google_%22G%22_logo.svg.png",
-            "https://upload.wikimedia.org/wikipedia/commons/7/7e/Gmail_icon_%282020%29.svg",
-            "https://upload.wikimedia.org/wikipedia/commons/thumb/a/a5/Google_Calendar_icon_%282020%29.svg/640px-Google_Calendar_icon_%282020%29.svg.png",
-            "https://upload.wikimedia.org/wikipedia/commons/thumb/6/66/Google_Docs_2020_Logo.svg/640px-Google_Docs_2020_Logo.svg.png",
-            "https://upload.wikimedia.org/wikipedia/commons/thumb/1/12/Google_Drive_icon_%282020%29.svg/640px-Google_Drive_icon_%282020%29.svg.png",
-        ],
-        category="productivity",
-        provider="google",
-        scopes=[
-            # Combined scopes from all Google integrations
-            OAuthScope(
-                scope="https://www.googleapis.com/auth/gmail.modify",
-                description="Read, compose, and send emails",
-            ),
-            OAuthScope(
-                scope="https://www.googleapis.com/auth/calendar.events",
-                description="Create and manage calendar events",
-            ),
-            OAuthScope(
-                scope="https://www.googleapis.com/auth/calendar.readonly",
-                description="View calendar events",
-            ),
-            OAuthScope(
-                scope="https://www.googleapis.com/auth/documents",
-                description="Create and edit documents",
-            ),
-            OAuthScope(
-                scope="https://www.googleapis.com/auth/drive.file",
-                description="Create and manage files",
-            ),
-        ],
-        is_special=True,
-        display_priority=100,
-        included_integrations=[
-            "gmail",
-            "google_calendar",
-            "google_docs",
-            "google_drive",
-        ],
-        managed_by="self",
-    ),
->>>>>>> 7bfaba87
     # Individual Google integrations
     OAuthIntegration(
         id="google_calendar",
@@ -254,19 +204,13 @@
     ),
 ]
 
-<<<<<<< HEAD
-=======
-
->>>>>>> 7bfaba87
+
 @cache
 def get_integration_by_id(integration_id: str) -> Optional[OAuthIntegration]:
     """Get an integration by its ID."""
     return next((i for i in OAUTH_INTEGRATIONS if i.id == integration_id), None)
 
-<<<<<<< HEAD
-=======
-
->>>>>>> 7bfaba87
+
 @cache
 def get_integration_scopes(integration_id: str) -> List[str]:
     """Get the OAuth scopes for a specific integration."""
@@ -275,10 +219,7 @@
         return []
     return [scope.scope for scope in integration.scopes]
 
-<<<<<<< HEAD
-=======
-
->>>>>>> 7bfaba87
+
 @cache
 def get_short_name_mapping() -> Dict[str, str]:
     """Get mapping of short names to integration IDs for convenience functions."""
