--- conflicted
+++ resolved
@@ -206,7 +206,6 @@
         short_name="drive",
     ),
     # Coming soon integrations
-<<<<<<< HEAD
     OAuthIntegration(
         id="github",
         name="GitHub",
@@ -267,56 +266,6 @@
         scopes=[],
         available=False,
     ),
-=======
-    # OAuthIntegration(
-    #     id="github",
-    #     name="GitHub",
-    #     description="Manage repositories, issues, and pull requests",
-    #     icons=[
-    #         "https://cdn.brandfetch.io/idZAyF9rlg/theme/light/symbol.svg?c=1dxbfHSJFAPEGdCLU4o5B"
-    #     ],
-    #     category="development",
-    #     provider="github",
-    #     scopes=[],
-    #     available=False,
-    # ),
-    # OAuthIntegration(
-    #     id="figma",
-    #     name="Figma",
-    #     description="Create and collaborate on design projects",
-    #     icons=[
-    #         "https://cdn.jsdelivr.net/gh/devicons/devicon/icons/figma/figma-original.svg"
-    #     ],
-    #     category="creative",
-    #     provider="figma",
-    #     scopes=[],
-    #     available=False,
-    # ),
-    # OAuthIntegration(
-    #     id="notion",
-    #     name="Notion",
-    #     description="Manage pages, databases, and workspace content with AI",
-    #     icons=[
-    #         "https://upload.wikimedia.org/wikipedia/commons/4/45/Notion_app_logo.png"
-    #     ],
-    #     category="productivity",
-    #     provider="notion",
-    #     scopes=[],
-    #     available=False,
-    # ),
-    # OAuthIntegration(
-    #     id="whatsapp",
-    #     name="WhatsApp",
-    #     description="Send and receive messages",
-    #     icons=[
-    #         "https://upload.wikimedia.org/wikipedia/commons/thumb/6/6b/WhatsApp.svg/1024px-WhatsApp.svg.png?20220228223904"
-    #     ],
-    #     category="communication",
-    #     provider="facebook",
-    #     scopes=[],
-    #     available=False,
-    # ),
->>>>>>> 3fe09a8d
 ]
 
 
