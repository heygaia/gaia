--- conflicted
+++ resolved
@@ -2,85 +2,13 @@
 import time
 from functools import lru_cache
 
-<<<<<<< HEAD
+from app.config.loggers import app_logger as logger
+from app.config.secrets import inject_infisical_secrets
 from dotenv import load_dotenv
-from infisical_sdk import InfisicalSDKClient
 from pydantic import computed_field
 from pydantic_settings import BaseSettings, SettingsConfigDict
 
 load_dotenv()
-
-
-class InfisicalConfigError(Exception):
-    """Exception raised for errors related to Infisical configuration."""
-
-    def __init__(self, message):
-        self.message = message
-        super().__init__(self.message)
-
-
-def inject_infisical_secrets():
-    INFISICAL_TOKEN = os.getenv("INFISICAL_TOKEN")
-    INFISICAL_PROJECT_ID = os.getenv("INFISICAL_PROJECT_ID")
-    ENV = os.getenv("ENV", "production")
-    CLIENT_ID = os.getenv("INFISICAL_MACHINE_INDENTITY_CLIENT_ID")
-    CLIENT_SECRET = os.getenv("INFISICAL_MACHINE_INDENTITY_CLIENT_SECRET")
-
-    if not INFISICAL_TOKEN:
-        raise InfisicalConfigError(
-            "INFISICAL_TOKEN is missing. This is required for secrets management."
-        )
-    elif not INFISICAL_PROJECT_ID:
-        raise InfisicalConfigError(
-            "INFISICAL_PROJECT_ID is missing. This is required for secrets management."
-        )
-
-    elif not CLIENT_ID:
-        raise InfisicalConfigError(
-            "INFISICAL_MACHINE_INDENTITY_CLIENT_ID is missing. This is required for secrets management."
-        )
-
-    elif not CLIENT_SECRET:
-        raise InfisicalConfigError(
-            "INFISICAL_MACHINE_INDENTITY_CLIENT_SECRET is missing. This is required for secrets management."
-        )
-
-    try:
-        client = InfisicalSDKClient(host="https://app.infisical.com")
-        client.auth.universal_auth.login(
-            client_id=CLIENT_ID,
-            client_secret=CLIENT_SECRET,
-        )
-        secrets = client.secrets.list_secrets(
-            project_id=INFISICAL_PROJECT_ID,  # The unique identifier for your Infisical project
-            environment_slug=ENV,  # Environment name (e.g., "development", "production")
-            # Root path for secrets in the project
-            secret_path="/",  # nosec B322 - Bandit in pre-commit flags as unsafe.
-            expand_secret_references=True,  # Resolves any referenced secrets (e.g., ${SECRET})
-            view_secret_value=True,  # Returns decrypted secret values, not just keys
-            recursive=False,  # Does not fetch secrets from nested paths
-            include_imports=True,  # Includes secrets imported from other projects/paths
-        )
-        for secret in secrets.secrets:
-            if (
-                os.environ.get(secret.secretKey) is None
-            ):  # Avoid overwriting existing environment variables
-                os.environ[secret.secretKey] = secret.secretValue
-
-    except Exception as e:
-        raise InfisicalConfigError(
-            f"Failed to fetch secrets from Infisical: {e}"
-        ) from e
-=======
-from app.config.loggers import app_logger as logger
-from pydantic import computed_field
-from pydantic_settings import BaseSettings, SettingsConfigDict
-
-from app.config.secrets import inject_infisical_secrets
-from dotenv import load_dotenv
-
-load_dotenv()
->>>>>>> 7bfaba87
 
 
 class Settings(BaseSettings):
