--- conflicted
+++ resolved
@@ -100,128 +100,6 @@
         """WorkOS OAuth callback URL."""
         return f"{self.HOST}/api/v1/oauth/workos/callback"
 
-    @computed_field  # type: ignore
-    @property
-    def COMPOSIO_REDIRECT_URI(self) -> str:
-        """Composio OAuth callback URL."""
-        return f"{self.HOST}/api/v1/oauth/composio/callback"
-
-    @computed_field  # type: ignore
-    @property
-    def GOOGLE_CALLBACK_URL(self) -> str:
-        """Google OAuth callback URL."""
-        return f"{self.HOST}/api/v1/oauth/google/callback"
-
-    model_config = SettingsConfigDict(
-        env_file_encoding="utf-8",
-        extra="allow",
-        validate_default=False,
-        arbitrary_types_allowed=True,
-    )
-
-    @model_validator(mode="after")
-    def validate_settings(self):
-        """Custom validation logic for settings."""
-        settings_validator.configure(
-            self.SHOW_MISSING_KEY_WARNINGS, is_production=self.ENV == "production"
-        )
-        settings_validator.validate_settings(self)
-
-        if self.SHOW_MISSING_KEY_WARNINGS:
-            settings_validator.log_validation_results()
-
-        return self
-
-
-class ProductionSettings(CommonSettings):
-    """Strict settings required for production environment."""
-
-    # ----------------------------------------------
-    # Database & Message Queue Connections
-    # ----------------------------------------------
-    CHROMADB_HOST: str
-    CHROMADB_PORT: int
-    POSTGRES_URL: str
-    RABBITMQ_URL: str
-
-    # ----------------------------------------------
-    # Authentication & OAuth
-    # ----------------------------------------------
-    GOOGLE_CLIENT_ID: str
-    GOOGLE_CLIENT_SECRET: str
-    GOOGLE_USERINFO_URL: str = "https://www.googleapis.com/oauth2/v2/userinfo"
-    GOOGLE_TOKEN_URL: str = "https://oauth2.googleapis.com/token"
-
-    # ----------------------------------------------
-    # External API Integration Keys
-    # ----------------------------------------------
-    BING_API_KEY: str
-    LLAMA_INDEX_KEY: str
-
-    # AI & Machine Learning
-    OPENAI_API_KEY: str
-    CEREBRAS_API_KEY: str
-    GOOGLE_API_KEY: str
-
-    # Media & Content Processing
-    ASSEMBLYAI_API_KEY: str
-    DEEPGRAM_API_KEY: str
-
-    # Weather Services
-    OPENWEATHER_API_KEY: str
-
-    # Email & Communication
-    RESEND_API_KEY: str
-    RESEND_AUDIENCE_ID: str
-
-    # Media Storage
-    CLOUDINARY_CLOUD_NAME: str
-    CLOUDINARY_API_KEY: str
-    CLOUDINARY_API_SECRET: str
-
-    # External Service Integration
-    COMPOSIO_KEY: str
-
-    # ----------------------------------------------
-    # Webhook Secrets & Security
-    # ----------------------------------------------
-    COMPOSIO_WEBHOOK_SECRET: str
-    DODO_WEBHOOK_PAYMENTS_SECRET: str = ""
-
-    # ----------------------------------------------
-    # Content Management
-    # ----------------------------------------------
-    BLOG_BEARER_TOKEN: str  # Bearer token for blog management operations
-
-    # ----------------------------------------------
-    # Memory & Storage Configuration
-    # ----------------------------------------------
-    MEM0_API_KEY: str
-    MEM0_ORG_ID: str
-    MEM0_PROJECT_ID: str
-
-    # ----------------------------------------------
-    # Code Execution Environment
-    # ----------------------------------------------
-    E2B_API_KEY: str
-
-    # ----------------------------------------------
-    # Payment Processing
-    # ----------------------------------------------
-    DODO_PAYMENTS_API_KEY: str
-
-    # ----------------------------------------------
-    # Monitoring & Analytics
-    # ----------------------------------------------
-    SENTRY_DSN: str = ""
-
-    model_config = SettingsConfigDict(
-        env_file_encoding="utf-8",
-        extra="allow",
-    )
-
-<<<<<<< HEAD
-=======
     # LIVEKIT Configuration
     LIVEKIT_URL: str 
     LIVEKIT_API_KEY: str 
@@ -234,10 +112,124 @@
     
     @computed_field  # type: ignore
     @property
-    def ENABLE_PROFILING(self) -> bool:
-        """Enable profiling only if explicitly enabled in production."""
-        return self.ENV == "production" and not self.DISABLE_PROFILING
->>>>>>> f51a4729
+    def COMPOSIO_REDIRECT_URI(self) -> str:
+        """Composio OAuth callback URL."""
+        return f"{self.HOST}/api/v1/oauth/composio/callback"
+
+    @computed_field  # type: ignore
+    @property
+    def GOOGLE_CALLBACK_URL(self) -> str:
+        """Google OAuth callback URL."""
+        return f"{self.HOST}/api/v1/oauth/google/callback"
+
+    model_config = SettingsConfigDict(
+        env_file_encoding="utf-8",
+        extra="allow",
+        validate_default=False,
+        arbitrary_types_allowed=True,
+    )
+
+    @model_validator(mode="after")
+    def validate_settings(self):
+        """Custom validation logic for settings."""
+        settings_validator.configure(
+            self.SHOW_MISSING_KEY_WARNINGS, is_production=self.ENV == "production"
+        )
+        settings_validator.validate_settings(self)
+
+        if self.SHOW_MISSING_KEY_WARNINGS:
+            settings_validator.log_validation_results()
+
+        return self
+
+
+class ProductionSettings(CommonSettings):
+    """Strict settings required for production environment."""
+
+    # ----------------------------------------------
+    # Database & Message Queue Connections
+    # ----------------------------------------------
+    CHROMADB_HOST: str
+    CHROMADB_PORT: int
+    POSTGRES_URL: str
+    RABBITMQ_URL: str
+
+    # ----------------------------------------------
+    # Authentication & OAuth
+    # ----------------------------------------------
+    GOOGLE_CLIENT_ID: str
+    GOOGLE_CLIENT_SECRET: str
+    GOOGLE_USERINFO_URL: str = "https://www.googleapis.com/oauth2/v2/userinfo"
+    GOOGLE_TOKEN_URL: str = "https://oauth2.googleapis.com/token"
+
+    # ----------------------------------------------
+    # External API Integration Keys
+    # ----------------------------------------------
+    BING_API_KEY: str
+    LLAMA_INDEX_KEY: str
+
+    # AI & Machine Learning
+    OPENAI_API_KEY: str
+    CEREBRAS_API_KEY: str
+    GOOGLE_API_KEY: str
+
+    # Media & Content Processing
+    ASSEMBLYAI_API_KEY: str
+    DEEPGRAM_API_KEY: str
+
+    # Weather Services
+    OPENWEATHER_API_KEY: str
+
+    # Email & Communication
+    RESEND_API_KEY: str
+    RESEND_AUDIENCE_ID: str
+
+    # Media Storage
+    CLOUDINARY_CLOUD_NAME: str
+    CLOUDINARY_API_KEY: str
+    CLOUDINARY_API_SECRET: str
+
+    # External Service Integration
+    COMPOSIO_KEY: str
+
+    # ----------------------------------------------
+    # Webhook Secrets & Security
+    # ----------------------------------------------
+    COMPOSIO_WEBHOOK_SECRET: str
+    DODO_WEBHOOK_PAYMENTS_SECRET: str = ""
+
+    # ----------------------------------------------
+    # Content Management
+    # ----------------------------------------------
+    BLOG_BEARER_TOKEN: str  # Bearer token for blog management operations
+
+    # ----------------------------------------------
+    # Memory & Storage Configuration
+    # ----------------------------------------------
+    MEM0_API_KEY: str
+    MEM0_ORG_ID: str
+    MEM0_PROJECT_ID: str
+
+    # ----------------------------------------------
+    # Code Execution Environment
+    # ----------------------------------------------
+    E2B_API_KEY: str
+
+    # ----------------------------------------------
+    # Payment Processing
+    # ----------------------------------------------
+    DODO_PAYMENTS_API_KEY: str
+
+    # ----------------------------------------------
+    # Monitoring & Analytics
+    # ----------------------------------------------
+    SENTRY_DSN: str = ""
+
+    model_config = SettingsConfigDict(
+        env_file_encoding="utf-8",
+        extra="allow",
+    )
+
 
 class DevelopmentSettings(CommonSettings):
     """Looser settings for development environment with defaults."""
