--- conflicted
+++ resolved
@@ -35,10 +35,7 @@
         logger.error(f"Failed to initialize PostgreSQL database: {e}")
         raise RuntimeError("PostgreSQL initialization failed") from e
 
-<<<<<<< HEAD
-=======
-
->>>>>>> 7bfaba87
+
 async def setup_checkpointer_manager():
     """Setup checkpointer manager for LangGraph."""
     try:
@@ -53,10 +50,7 @@
         logger.error(f"Failed to setup checkpointer manager: {e}")
         raise RuntimeError("Checkpointer manager setup failed") from e
 
-<<<<<<< HEAD
-=======
-
->>>>>>> 7bfaba87
+
 async def init_cloudinary_async():
     """Initialize Cloudinary service."""
     try:
@@ -71,27 +65,16 @@
 async def init_reminder_service():
     """Initialize reminder scheduler and scan for pending reminders."""
     try:
-<<<<<<< HEAD
-        from app.services.reminder_service import initialize_scheduler
-
-        scheduler = await initialize_scheduler()
-        await scheduler.scan_and_schedule_pending_reminders()
-        logger.info("Reminder scheduler initialized and pending reminders scheduled")
-        return scheduler
-=======
         from app.services.reminder_service import reminder_scheduler
 
         await reminder_scheduler.initialize()
         await reminder_scheduler.scan_and_schedule_pending_tasks()
         logger.info("Reminder scheduler initialized and pending reminders scheduled")
->>>>>>> 7bfaba87
     except Exception as e:
         logger.error(f"Failed to initialize reminder scheduler: {e}")
         raise
 
 
-<<<<<<< HEAD
-=======
 async def init_workflow_service():
     """Initialize workflow service."""
     try:
@@ -105,7 +88,6 @@
         raise
 
 
->>>>>>> 7bfaba87
 async def init_rabbitmq():
     """Initialize RabbitMQ connection."""
     try:
@@ -147,8 +129,6 @@
         raise
 
 
-<<<<<<< HEAD
-=======
 async def init_mongodb_async():
     """Initialize MongoDB and create database indexes."""
     try:
@@ -162,7 +142,6 @@
         raise
 
 
->>>>>>> 7bfaba87
 # Shutdown methods
 async def close_postgresql_async():
     """Close PostgreSQL database connection."""
@@ -176,15 +155,9 @@
 async def close_reminder_scheduler():
     """Close reminder scheduler."""
     try:
-<<<<<<< HEAD
-        from app.services.reminder_service import close_scheduler
-
-        await close_scheduler()
-=======
         from app.services.reminder_service import reminder_scheduler
 
         await reminder_scheduler.close()
->>>>>>> 7bfaba87
         logger.info("Reminder scheduler closed")
     except Exception as e:
         logger.error(f"Error closing reminder scheduler: {e}")
@@ -207,10 +180,7 @@
     except Exception as e:
         logger.error(f"Error closing publisher: {e}")
 
-<<<<<<< HEAD
-=======
-
->>>>>>> 7bfaba87
+
 def _process_results(results, service_names):
     failed_services = []
     for i, result in enumerate(results):
@@ -223,10 +193,7 @@
             logger.error(error_msg)
             raise RuntimeError(error_msg)
 
-<<<<<<< HEAD
-=======
-
->>>>>>> 7bfaba87
+
 @asynccontextmanager
 async def lifespan(app: FastAPI):
     """
@@ -248,15 +215,10 @@
         # Initialize all services in parallel
         startup_tasks = [
             init_chroma_async(app),
-<<<<<<< HEAD
-            init_cloudinary_async(),
-            init_reminder_service(),
-=======
             init_mongodb_async(),
             init_cloudinary_async(),
             init_reminder_service(),
             init_workflow_service(),
->>>>>>> 7bfaba87
             init_rabbitmq(),
             init_websocket_consumer(),
             init_default_graph(),
@@ -271,13 +233,9 @@
             [
                 "chroma",
                 "cloudinary",
-<<<<<<< HEAD
-                "reminder_service",
-=======
                 "mongodb",
                 "reminder_service",
                 "workflow_service",
->>>>>>> 7bfaba87
                 "rabbitmq",
                 "websocket_consumer",
                 "default_graph",
