--- conflicted
+++ resolved
@@ -190,54 +190,6 @@
     try:
         logger.info("Starting up the API...")
 
-<<<<<<< HEAD
-        await init_chroma(app)
-        init_cloudinary()
-
-        try:
-            await init_postgresql_db()
-        except Exception as e:
-            logger.error(f"Failed to initialize PostgreSQL database: {e}")
-            raise RuntimeError("PostgreSQL initialization failed") from e
-
-        # Create all database indexes
-        try:
-            from app.db.mongodb.mongodb import init_mongodb
-
-            mongo_client = init_mongodb()
-
-            await mongo_client._initialize_indexes()
-        except Exception as e:
-            logger.error(f"Failed to create database indexes: {e}")
-
-        # Initialize reminder scheduler and scan for pending reminders
-        try:
-            from app.services.reminder_service import reminder_scheduler
-
-            await reminder_scheduler.initialize()
-            await reminder_scheduler.scan_and_schedule_pending_tasks()
-            logger.info(
-                "Reminder scheduler initialized and pending reminders scheduled"
-            )
-        except Exception as e:
-            logger.error(f"Failed to initialize reminder scheduler: {e}")
-
-        try:
-            await publisher.connect()
-        except Exception as e:
-            logger.error(f"Failed to connect to RabbitMQ: {e}")
-
-        try:
-            await start_websocket_consumer()
-            logger.info("WebSocket event consumer started")
-        except Exception as e:
-            logger.error(f"Failed to start WebSocket consumer: {e}")
-
-        # Initialize the graph and store in GraphManager
-        async with build_graph() as built_graph:
-            GraphManager.set_graph(built_graph)
-            yield
-=======
         core_tasks = [
             init_postgresql_async(),
             setup_checkpointer_manager(),
@@ -278,7 +230,6 @@
 
         logger.info("All services initialized successfully")
         yield
->>>>>>> 4bdd0a4d
 
     except Exception as e:
         logger.error(f"Error during startup: {e}")
@@ -287,21 +238,6 @@
     finally:
         logger.info("Shutting down the API...")
 
-<<<<<<< HEAD
-        try:
-            await close_postgresql_db()
-        except Exception as e:
-            logger.error(f"Error closing PostgreSQL database: {e}")
-
-        # Close reminder scheduler
-        try:
-            from app.services.reminder_service import reminder_scheduler
-
-            await reminder_scheduler.close()
-            logger.info("Reminder scheduler closed")
-        except Exception as e:
-            logger.error(f"Error closing reminder scheduler: {e}")
-=======
         # Run all shutdown tasks in parallel
         shutdown_tasks = [
             close_postgresql_async(),
@@ -312,7 +248,6 @@
 
         # Use return_exceptions=True so one failure doesn't stop others during shutdown
         shutdown_results = await asyncio.gather(*shutdown_tasks, return_exceptions=True)
->>>>>>> 4bdd0a4d
 
         # Log any shutdown failures
         shutdown_service_names = [
