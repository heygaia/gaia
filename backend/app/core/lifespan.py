import asyncio
from contextlib import asynccontextmanager

from app.config.cloudinary import init_cloudinary
from app.config.loggers import app_logger as logger
from app.db.chromadb import init_chroma
from app.db.postgresql import close_postgresql_db, init_postgresql_db
from app.db.rabbitmq import publisher
from app.langchain.core.graph_builder.build_graph import build_graph
from app.langchain.core.graph_manager import GraphManager
from app.langchain.tools.core.store import initialize_tools_store
from app.utils.websocket_consumer import (
    start_websocket_consumer,
    stop_websocket_consumer,
)
from fastapi import FastAPI


async def init_chroma_async(app):
    """Initialize Chroma database."""
    try:
        await init_chroma(app)
        logger.info("Chroma initialized successfully")
    except Exception as e:
        logger.error(f"Failed to initialize Chroma: {e}")
        raise


async def init_postgresql_async():
    """Initialize PostgreSQL database."""
    try:
        await init_postgresql_db()
        logger.info("PostgreSQL initialized successfully")
    except Exception as e:
        logger.error(f"Failed to initialize PostgreSQL database: {e}")
        raise RuntimeError("PostgreSQL initialization failed") from e

async def setup_checkpointer_manager():
    """Setup checkpointer manager for LangGraph."""
    try:
        from app.langchain.core.graph_builder.checkpointer_manager import (
            checkpointer_manager,
            checkpointer_manager_shallow,
        )

        await checkpointer_manager.setup()
        await checkpointer_manager_shallow.setup()
    except Exception as e:
        logger.error(f"Failed to setup checkpointer manager: {e}")
        raise RuntimeError("Checkpointer manager setup failed") from e

async def init_cloudinary_async():
    """Initialize Cloudinary service."""
    try:
        loop = asyncio.get_event_loop()
        await loop.run_in_executor(None, init_cloudinary)
        logger.info("Cloudinary initialized successfully")
    except Exception as e:
        logger.error(f"Failed to initialize Cloudinary: {e}")
        raise


async def init_reminder_service():
    """Initialize reminder scheduler and scan for pending reminders."""
    try:
        from app.services.reminder_service import initialize_scheduler

        scheduler = await initialize_scheduler()
        await scheduler.scan_and_schedule_pending_reminders()
        logger.info("Reminder scheduler initialized and pending reminders scheduled")
        return scheduler
    except Exception as e:
        logger.error(f"Failed to initialize reminder scheduler: {e}")
        raise


async def init_rabbitmq():
    """Initialize RabbitMQ connection."""
    try:
        await publisher.connect()
        logger.info("RabbitMQ connection established")
    except Exception as e:
        logger.error(f"Failed to connect to RabbitMQ: {e}")
        raise


async def init_websocket_consumer():
    """Initialize WebSocket event consumer."""
    try:
        await start_websocket_consumer()
        logger.info("WebSocket event consumer started")
    except Exception as e:
        logger.error(f"Failed to start WebSocket consumer: {e}")
        raise


async def init_default_graph():
    """Initialize default graph and store in GraphManager."""
    try:
        async with build_graph() as built_graph:
            await GraphManager.set_graph(built_graph)
            logger.info("Default graph initialized")
    except Exception as e:
        logger.error(f"Failed to initialize default graph: {e}")
        raise


async def init_tools_store_async():
    """Initialize tools store."""
    try:
        await initialize_tools_store()
        logger.info("Tools store initialized")
    except Exception as e:
        logger.error(f"Failed to initialize tools store: {e}")
        raise


# Shutdown methods
async def close_postgresql_async():
    """Close PostgreSQL database connection."""
    try:
        await close_postgresql_db()
        logger.info("PostgreSQL database closed")
    except Exception as e:
        logger.error(f"Error closing PostgreSQL database: {e}")


async def close_reminder_scheduler():
    """Close reminder scheduler."""
    try:
        from app.services.reminder_service import close_scheduler

        await close_scheduler()
        logger.info("Reminder scheduler closed")
    except Exception as e:
        logger.error(f"Error closing reminder scheduler: {e}")


async def close_websocket_async():
    """Close WebSocket event consumer."""
    try:
        await stop_websocket_consumer()
        logger.info("WebSocket event consumer stopped")
    except Exception as e:
        logger.error(f"Error stopping WebSocket consumer: {e}")


async def close_publisher_async():
    """Close publisher connection."""
    try:
        await publisher.close()
        logger.info("Publisher closed")
    except Exception as e:
        logger.error(f"Error closing publisher: {e}")

def _process_results(results, service_names):
    failed_services = []
    for i, result in enumerate(results):
        if isinstance(result, Exception):
            failed_services.append(service_names[i])
            logger.error(f"Failed to initialize {service_names[i]}: {result}")

        if failed_services:
            error_msg = f"Failed to initialize services: {failed_services}"
            logger.error(error_msg)
            raise RuntimeError(error_msg)

@asynccontextmanager
async def lifespan(app: FastAPI):
    """
    Application lifespan context manager.
    Handles startup and shutdown events.
    """
    try:
        logger.info("Starting up the API...")

<<<<<<< HEAD
        core_tasks = [
            init_postgresql_async(),
            setup_checkpointer_manager(),
        ]

        results = await asyncio.gather(*core_tasks, return_exceptions=True)

        _process_results(results, ["postgresql", "checkpointer_manager"])

        # Initialize all services in parallel
        startup_tasks = [
            init_chroma_async(app),
            init_cloudinary_async(),
            init_reminder_service(),
            init_rabbitmq(),
            init_websocket_consumer(),
            init_default_graph(),
            init_tools_store_async(),
        ]

        # Run all initialization tasks in parallel
        results = await asyncio.gather(*startup_tasks, return_exceptions=True)

        _process_results(
            results,
            [
                "chroma",
                "cloudinary",
                "reminder_service",
                "rabbitmq",
                "websocket_consumer",
                "default_graph",
                "tools_store",
            ],
        )

        logger.info("All services initialized successfully")
        yield
=======
        await init_chroma(app)
        init_cloudinary()

        try:
            await init_postgresql_db()
        except Exception as e:
            logger.error(f"Failed to initialize PostgreSQL database: {e}")
            raise RuntimeError("PostgreSQL initialization failed") from e

        # Create all database indexes
        try:
            from app.db.mongodb.mongodb import init_mongodb

            mongo_client = init_mongodb()

            await mongo_client._initialize_indexes()
        except Exception as e:
            logger.error(f"Failed to create database indexes: {e}")

        # Initialize reminder scheduler and scan for pending reminders
        try:
            from app.services.reminder_service import reminder_scheduler

            await reminder_scheduler.initialize()
            await reminder_scheduler.scan_and_schedule_pending_tasks()
            logger.info(
                "Reminder scheduler initialized and pending reminders scheduled"
            )
        except Exception as e:
            logger.error(f"Failed to initialize reminder scheduler: {e}")

        # Initialize workflow scheduler and scan for pending workflows
        try:
            from app.services.workflow.scheduler_service import (
                workflow_scheduler_service,
            )

            await workflow_scheduler_service.initialize()
            await workflow_scheduler_service.scheduler.scan_and_schedule_pending_tasks()
            logger.info(
                "Workflow scheduler initialized and pending workflows scheduled"
            )
        except Exception as e:
            logger.error(f"Failed to initialize workflow scheduler: {e}")

        try:
            await publisher.connect()
        except Exception as e:
            logger.error(f"Failed to connect to RabbitMQ: {e}")

        try:
            await start_websocket_consumer()
            logger.info("WebSocket event consumer started")
        except Exception as e:
            logger.error(f"Failed to start WebSocket consumer: {e}")

        # Initialize the graph and store in GraphManager
        async with build_graph() as built_graph:
            GraphManager.set_graph(built_graph)
            yield
>>>>>>> 68bd8937

    except Exception as e:
        logger.error(f"Error during startup: {e}")
        raise RuntimeError("Startup failed") from e

    finally:
        logger.info("Shutting down the API...")

<<<<<<< HEAD
        # Run all shutdown tasks in parallel
        shutdown_tasks = [
            close_postgresql_async(),
            close_reminder_scheduler(),
            close_websocket_async(),
            close_publisher_async(),
        ]

        # Use return_exceptions=True so one failure doesn't stop others during shutdown
        shutdown_results = await asyncio.gather(*shutdown_tasks, return_exceptions=True)

        # Log any shutdown failures
        shutdown_service_names = [
            "postgresql",
            "reminder_scheduler",
            "websocket",
            "publisher",
        ]
        for i, result in enumerate(shutdown_results):
            if isinstance(result, Exception):
                logger.error(
                    f"Error during {shutdown_service_names[i]} shutdown: {result}"
                )

        logger.info("Application shutdown completed")
=======
        try:
            await close_postgresql_db()
        except Exception as e:
            logger.error(f"Error closing PostgreSQL database: {e}")

        # Close reminder scheduler
        try:
            from app.services.reminder_service import reminder_scheduler

            await reminder_scheduler.close()
            logger.info("Reminder scheduler closed")
        except Exception as e:
            logger.error(f"Error closing reminder scheduler: {e}")

        # Close workflow scheduler
        try:
            from app.services.workflow.scheduler_service import (
                workflow_scheduler_service,
            )

            await workflow_scheduler_service.close()
            logger.info("Workflow scheduler closed")
        except Exception as e:
            logger.error(f"Error closing workflow scheduler: {e}")

        # Stop WebSocket consumer if running in main app
        try:
            await stop_websocket_consumer()
            logger.info("WebSocket event consumer stopped")
        except Exception as e:
            logger.error(f"Error stopping WebSocket consumer: {e}")

        await publisher.close()
>>>>>>> 68bd8937
<|MERGE_RESOLUTION|>--- conflicted
+++ resolved
@@ -35,6 +35,7 @@
         logger.error(f"Failed to initialize PostgreSQL database: {e}")
         raise RuntimeError("PostgreSQL initialization failed") from e
 
+
 async def setup_checkpointer_manager():
     """Setup checkpointer manager for LangGraph."""
     try:
@@ -49,6 +50,7 @@
         logger.error(f"Failed to setup checkpointer manager: {e}")
         raise RuntimeError("Checkpointer manager setup failed") from e
 
+
 async def init_cloudinary_async():
     """Initialize Cloudinary service."""
     try:
@@ -63,14 +65,26 @@
 async def init_reminder_service():
     """Initialize reminder scheduler and scan for pending reminders."""
     try:
-        from app.services.reminder_service import initialize_scheduler
-
-        scheduler = await initialize_scheduler()
-        await scheduler.scan_and_schedule_pending_reminders()
+        from app.services.reminder_service import reminder_scheduler
+
+        await reminder_scheduler.initialize()
+        await reminder_scheduler.scan_and_schedule_pending_tasks()
         logger.info("Reminder scheduler initialized and pending reminders scheduled")
-        return scheduler
     except Exception as e:
         logger.error(f"Failed to initialize reminder scheduler: {e}")
+        raise
+
+
+async def init_workflow_service():
+    """Initialize workflow service."""
+    try:
+        from app.services.workflow.scheduler_service import workflow_scheduler_service
+
+        await workflow_scheduler_service.initialize()
+        await workflow_scheduler_service.scheduler.scan_and_schedule_pending_tasks()
+        logger.info("Workflow service initialized")
+    except Exception as e:
+        logger.error(f"Failed to initialize workflow service: {e}")
         raise
 
 
@@ -128,9 +142,9 @@
 async def close_reminder_scheduler():
     """Close reminder scheduler."""
     try:
-        from app.services.reminder_service import close_scheduler
-
-        await close_scheduler()
+        from app.services.reminder_service import reminder_scheduler
+
+        await reminder_scheduler.close()
         logger.info("Reminder scheduler closed")
     except Exception as e:
         logger.error(f"Error closing reminder scheduler: {e}")
@@ -152,6 +166,7 @@
         logger.info("Publisher closed")
     except Exception as e:
         logger.error(f"Error closing publisher: {e}")
+
 
 def _process_results(results, service_names):
     failed_services = []
@@ -165,6 +180,7 @@
             logger.error(error_msg)
             raise RuntimeError(error_msg)
 
+
 @asynccontextmanager
 async def lifespan(app: FastAPI):
     """
@@ -174,7 +190,6 @@
     try:
         logger.info("Starting up the API...")
 
-<<<<<<< HEAD
         core_tasks = [
             init_postgresql_async(),
             setup_checkpointer_manager(),
@@ -189,6 +204,7 @@
             init_chroma_async(app),
             init_cloudinary_async(),
             init_reminder_service(),
+            init_workflow_service(),
             init_rabbitmq(),
             init_websocket_consumer(),
             init_default_graph(),
@@ -208,73 +224,12 @@
                 "websocket_consumer",
                 "default_graph",
                 "tools_store",
+                "workflow_service",
             ],
         )
 
         logger.info("All services initialized successfully")
         yield
-=======
-        await init_chroma(app)
-        init_cloudinary()
-
-        try:
-            await init_postgresql_db()
-        except Exception as e:
-            logger.error(f"Failed to initialize PostgreSQL database: {e}")
-            raise RuntimeError("PostgreSQL initialization failed") from e
-
-        # Create all database indexes
-        try:
-            from app.db.mongodb.mongodb import init_mongodb
-
-            mongo_client = init_mongodb()
-
-            await mongo_client._initialize_indexes()
-        except Exception as e:
-            logger.error(f"Failed to create database indexes: {e}")
-
-        # Initialize reminder scheduler and scan for pending reminders
-        try:
-            from app.services.reminder_service import reminder_scheduler
-
-            await reminder_scheduler.initialize()
-            await reminder_scheduler.scan_and_schedule_pending_tasks()
-            logger.info(
-                "Reminder scheduler initialized and pending reminders scheduled"
-            )
-        except Exception as e:
-            logger.error(f"Failed to initialize reminder scheduler: {e}")
-
-        # Initialize workflow scheduler and scan for pending workflows
-        try:
-            from app.services.workflow.scheduler_service import (
-                workflow_scheduler_service,
-            )
-
-            await workflow_scheduler_service.initialize()
-            await workflow_scheduler_service.scheduler.scan_and_schedule_pending_tasks()
-            logger.info(
-                "Workflow scheduler initialized and pending workflows scheduled"
-            )
-        except Exception as e:
-            logger.error(f"Failed to initialize workflow scheduler: {e}")
-
-        try:
-            await publisher.connect()
-        except Exception as e:
-            logger.error(f"Failed to connect to RabbitMQ: {e}")
-
-        try:
-            await start_websocket_consumer()
-            logger.info("WebSocket event consumer started")
-        except Exception as e:
-            logger.error(f"Failed to start WebSocket consumer: {e}")
-
-        # Initialize the graph and store in GraphManager
-        async with build_graph() as built_graph:
-            GraphManager.set_graph(built_graph)
-            yield
->>>>>>> 68bd8937
 
     except Exception as e:
         logger.error(f"Error during startup: {e}")
@@ -283,7 +238,6 @@
     finally:
         logger.info("Shutting down the API...")
 
-<<<<<<< HEAD
         # Run all shutdown tasks in parallel
         shutdown_tasks = [
             close_postgresql_async(),
@@ -308,39 +262,4 @@
                     f"Error during {shutdown_service_names[i]} shutdown: {result}"
                 )
 
-        logger.info("Application shutdown completed")
-=======
-        try:
-            await close_postgresql_db()
-        except Exception as e:
-            logger.error(f"Error closing PostgreSQL database: {e}")
-
-        # Close reminder scheduler
-        try:
-            from app.services.reminder_service import reminder_scheduler
-
-            await reminder_scheduler.close()
-            logger.info("Reminder scheduler closed")
-        except Exception as e:
-            logger.error(f"Error closing reminder scheduler: {e}")
-
-        # Close workflow scheduler
-        try:
-            from app.services.workflow.scheduler_service import (
-                workflow_scheduler_service,
-            )
-
-            await workflow_scheduler_service.close()
-            logger.info("Workflow scheduler closed")
-        except Exception as e:
-            logger.error(f"Error closing workflow scheduler: {e}")
-
-        # Stop WebSocket consumer if running in main app
-        try:
-            await stop_websocket_consumer()
-            logger.info("WebSocket event consumer stopped")
-        except Exception as e:
-            logger.error(f"Error stopping WebSocket consumer: {e}")
-
-        await publisher.close()
->>>>>>> 68bd8937
+        logger.info("Application shutdown completed")