--- conflicted
+++ resolved
@@ -129,6 +129,19 @@
         raise
 
 
+async def init_mongodb_async():
+    """Initialize MongoDB and create database indexes."""
+    try:
+        from app.db.mongodb.mongodb import init_mongodb
+
+        mongo_client = init_mongodb()
+        await mongo_client._initialize_indexes()
+        logger.info("MongoDB initialized and indexes created")
+    except Exception as e:
+        logger.error(f"Failed to initialize MongoDB and create indexes: {e}")
+        raise
+
+
 # Shutdown methods
 async def close_postgresql_async():
     """Close PostgreSQL database connection."""
@@ -190,56 +203,6 @@
     try:
         logger.info("Starting up the API...")
 
-<<<<<<< HEAD
-        await init_chroma(app)
-        init_cloudinary()
-
-        try:
-            await init_postgresql_db()
-        except Exception as e:
-            logger.error(f"Failed to initialize PostgreSQL database: {e}")
-            raise RuntimeError("PostgreSQL initialization failed") from e
-
-        # Create all database indexes
-        try:
-            from app.db.mongodb.mongodb import init_mongodb
-
-            mongo_client = init_mongodb()
-
-            await mongo_client._initialize_indexes()
-        except Exception as e:
-            logger.error(f"Failed to create database indexes: {e}")
-
-        # Initialize reminder scheduler and scan for pending reminders
-        try:
-            from app.services.reminder_service import initialize_scheduler
-
-            scheduler = await initialize_scheduler()
-            await scheduler.scan_and_schedule_pending_reminders()
-            logger.info(
-                "Reminder scheduler initialized and pending reminders scheduled"
-            )
-        except Exception as e:
-            logger.error(f"Failed to initialize reminder scheduler: {e}")
-
-        try:
-            await publisher.connect()
-        except Exception as e:
-            logger.error(f"Failed to connect to RabbitMQ: {e}")
-
-        try:
-            await start_websocket_consumer()
-            logger.info("WebSocket event consumer started")
-        except Exception as e:
-            logger.error(f"Failed to start WebSocket consumer: {e}")
-
-        # Initialize the graph and store in GraphManager
-        async with build_graph() as built_graph:
-            GraphManager.set_graph(built_graph)
-
-            # This is where the app runs - yield control back to FastAPI
-            yield
-=======
         core_tasks = [
             init_postgresql_async(),
             setup_checkpointer_manager(),
@@ -252,6 +215,7 @@
         # Initialize all services in parallel
         startup_tasks = [
             init_chroma_async(app),
+            init_mongodb_async(),
             init_cloudinary_async(),
             init_reminder_service(),
             init_workflow_service(),
@@ -269,18 +233,18 @@
             [
                 "chroma",
                 "cloudinary",
+                "mongodb",
                 "reminder_service",
+                "workflow_service",
                 "rabbitmq",
                 "websocket_consumer",
                 "default_graph",
                 "tools_store",
-                "workflow_service",
             ],
         )
 
         logger.info("All services initialized successfully")
         yield
->>>>>>> 0db4f457
 
     except Exception as e:
         logger.error(f"Error during startup: {e}")
