"""
ARQ worker for processing reminder tasks.
"""

from arq import cron
<<<<<<< HEAD
from arq.connections import RedisSettings

from app.config.loggers import arq_worker_logger as logger
from app.config.settings import settings
from app.langchain.llm.client import init_llm
from app.services.reminder_service import process_reminder_task


async def startup(ctx: dict):
    from app.langchain.core.graph_builder.build_graph import build_graph
    from app.langchain.core.graph_manager import GraphManager

    """ARQ worker startup function."""
    logger.info("ARQ worker starting up...")

    # Initialize any resources needed by worker
    # For example, database connections, external service clients, etc.
    ctx["startup_time"] = asyncio.get_event_loop().time()
    logger.info("ARQ worker startup complete")

    llm = init_llm()

    # Register and Build the processing graph
    async with build_graph(
        chat_llm=llm,  # type: ignore[call-arg]
        in_memory_checkpointer=True,
    ) as built_graph:
        await GraphManager.set_graph(built_graph, graph_name="reminder_processing")


async def process_reminder(ctx: dict, reminder_id: str) -> str:
    """
    Process a reminder task.

    Args:
        ctx: ARQ context
        reminder_id: ID of the reminder to process

    Returns:
        Processing result message
    """
    logger.info(f"Processing reminder task: {reminder_id}")

    try:
        # Process the reminder
        await process_reminder_task(reminder_id)

        result = f"Successfully processed reminder {reminder_id}"
        logger.info(result)
        return result

    except Exception as e:
        error_msg = f"Failed to process reminder {reminder_id}: {str(e)}"
        logger.error(error_msg)
        raise


async def cleanup_expired_reminders(ctx: dict) -> str:
    """
    Cleanup expired or completed reminders (scheduled task).

    Args:
        ctx: ARQ context

    Returns:
        Cleanup result message
    """
    from app.db.mongodb.collections import reminders_collection

    logger.info("Running cleanup of expired reminders")

    try:
        # Remove completed reminders older than 30 days
        cutoff_date = datetime.now(timezone.utc) - timedelta(days=30)

        result = await reminders_collection.delete_many(
            {
                "status": {"$in": ["completed", "cancelled"]},
                "updated_at": {"$lt": cutoff_date},
            }
        )

        message = f"Cleaned up {result.deleted_count} expired reminders"
        logger.info(message)
        return message

    except Exception as e:
        error_msg = f"Failed to cleanup expired reminders: {str(e)}"
        logger.error(error_msg)
        raise


async def check_inactive_users(ctx: dict) -> str:
    """
    Check for inactive users and send emails to those inactive for more than 7 days.
    Emails are sent only once after 7 days and once more after 14 days to avoid spam.

    Args:
        ctx: ARQ context

    Returns:
        Processing result message
    """
    from app.db.mongodb.collections import users_collection
    from app.utils.email_utils import send_inactive_user_email

    logger.info("Checking for inactive users")

    try:
        now = datetime.now(timezone.utc)
        seven_days_ago = now - timedelta(days=7)

        # Find users inactive for 7+ days who haven't gotten email recently
        inactive_users = await users_collection.find(
            {
                "last_active_at": {"$lt": seven_days_ago},
                "is_active": {"$ne": False},
                "$or": [
                    {"last_inactive_email_sent": {"$exists": False}},
                    {"last_inactive_email_sent": {"$lt": seven_days_ago}},
                ],
            }
        ).to_list(length=None)

        email_count = 0
        for user in inactive_users:
            try:
                sent = await send_inactive_user_email(
                    user_email=user["email"],
                    user_name=user.get("name"),
                    user_id=str(user["_id"]),
                )

                if sent:
                    email_count += 1
                    logger.info(f"Sent inactive email to {user['email']}")

            except Exception as e:
                logger.error(f"Failed to send email to {user['email']}: {str(e)}")

        message = (
            f"Processed {len(inactive_users)} inactive users, sent {email_count} emails"
        )
        logger.info(message)
        return message

    except Exception as e:
        error_msg = f"Failed to check inactive users: {str(e)}"
        logger.error(error_msg)
        raise


async def renew_gmail_watch_subscriptions(ctx: dict) -> str:
    """
    Renew Gmail watch API subscriptions for active users.
    Uses the optimized function from user_utils with controlled concurrency.

    Args:
        ctx: ARQ context

    Returns:
        Processing result message
    """
    from app.utils.watch_mail import renew_gmail_watch_subscriptions as renew_function

    # Use the optimized function with controlled concurrency
    return await renew_function(ctx, max_concurrent=15)


async def shutdown(ctx: dict):
    """ARQ worker shutdown function."""
    logger.info("ARQ worker shutting down...")
    # Clean up any resources if needed


class WorkerSettings:
    """
    ARQ worker settings configuration.
    This class defines the settings for the ARQ worker, including Redis connection,
    task functions, scheduled jobs, and performance settings.
    """
=======
>>>>>>> 68bd8937

from app.workers.config.worker_settings import WorkerSettings
from app.workers.lifecycle import shutdown, startup
from app.workers.tasks import (
    check_inactive_users,
    cleanup_expired_reminders,
    execute_workflow_by_id,
    generate_workflow_steps,
    process_email_task,
    process_reminder,
    process_workflow_generation_task,
    renew_gmail_watch_subscriptions,
)

# Configure the worker settings with all task functions and lifecycle hooks
WorkerSettings.functions = [
    process_reminder,
    cleanup_expired_reminders,
    check_inactive_users,
    renew_gmail_watch_subscriptions,
    process_email_task,
    process_workflow_generation_task,
    execute_workflow_by_id,
    generate_workflow_steps,
]

WorkerSettings.cron_jobs = [
    cron(
        cleanup_expired_reminders,
        hour=0,  # At midnight
        minute=0,  # At the start of the hour
        second=0,  # At the start of the minute
    ),
    cron(
        check_inactive_users,
        hour=9,  # At 9 AM
        minute=0,  # At the start of the hour
        second=0,  # At the start of the minute
    ),
    cron(
        renew_gmail_watch_subscriptions,
        hour=2,  # At 2 AM (different from other jobs to spread load)
        minute=0,  # At the start of the hour
        second=0,  # At the start of the minute
    ),
]

WorkerSettings.on_startup = startup
WorkerSettings.on_shutdown = shutdown<|MERGE_RESOLUTION|>--- conflicted
+++ resolved
@@ -3,190 +3,6 @@
 """
 
 from arq import cron
-<<<<<<< HEAD
-from arq.connections import RedisSettings
-
-from app.config.loggers import arq_worker_logger as logger
-from app.config.settings import settings
-from app.langchain.llm.client import init_llm
-from app.services.reminder_service import process_reminder_task
-
-
-async def startup(ctx: dict):
-    from app.langchain.core.graph_builder.build_graph import build_graph
-    from app.langchain.core.graph_manager import GraphManager
-
-    """ARQ worker startup function."""
-    logger.info("ARQ worker starting up...")
-
-    # Initialize any resources needed by worker
-    # For example, database connections, external service clients, etc.
-    ctx["startup_time"] = asyncio.get_event_loop().time()
-    logger.info("ARQ worker startup complete")
-
-    llm = init_llm()
-
-    # Register and Build the processing graph
-    async with build_graph(
-        chat_llm=llm,  # type: ignore[call-arg]
-        in_memory_checkpointer=True,
-    ) as built_graph:
-        await GraphManager.set_graph(built_graph, graph_name="reminder_processing")
-
-
-async def process_reminder(ctx: dict, reminder_id: str) -> str:
-    """
-    Process a reminder task.
-
-    Args:
-        ctx: ARQ context
-        reminder_id: ID of the reminder to process
-
-    Returns:
-        Processing result message
-    """
-    logger.info(f"Processing reminder task: {reminder_id}")
-
-    try:
-        # Process the reminder
-        await process_reminder_task(reminder_id)
-
-        result = f"Successfully processed reminder {reminder_id}"
-        logger.info(result)
-        return result
-
-    except Exception as e:
-        error_msg = f"Failed to process reminder {reminder_id}: {str(e)}"
-        logger.error(error_msg)
-        raise
-
-
-async def cleanup_expired_reminders(ctx: dict) -> str:
-    """
-    Cleanup expired or completed reminders (scheduled task).
-
-    Args:
-        ctx: ARQ context
-
-    Returns:
-        Cleanup result message
-    """
-    from app.db.mongodb.collections import reminders_collection
-
-    logger.info("Running cleanup of expired reminders")
-
-    try:
-        # Remove completed reminders older than 30 days
-        cutoff_date = datetime.now(timezone.utc) - timedelta(days=30)
-
-        result = await reminders_collection.delete_many(
-            {
-                "status": {"$in": ["completed", "cancelled"]},
-                "updated_at": {"$lt": cutoff_date},
-            }
-        )
-
-        message = f"Cleaned up {result.deleted_count} expired reminders"
-        logger.info(message)
-        return message
-
-    except Exception as e:
-        error_msg = f"Failed to cleanup expired reminders: {str(e)}"
-        logger.error(error_msg)
-        raise
-
-
-async def check_inactive_users(ctx: dict) -> str:
-    """
-    Check for inactive users and send emails to those inactive for more than 7 days.
-    Emails are sent only once after 7 days and once more after 14 days to avoid spam.
-
-    Args:
-        ctx: ARQ context
-
-    Returns:
-        Processing result message
-    """
-    from app.db.mongodb.collections import users_collection
-    from app.utils.email_utils import send_inactive_user_email
-
-    logger.info("Checking for inactive users")
-
-    try:
-        now = datetime.now(timezone.utc)
-        seven_days_ago = now - timedelta(days=7)
-
-        # Find users inactive for 7+ days who haven't gotten email recently
-        inactive_users = await users_collection.find(
-            {
-                "last_active_at": {"$lt": seven_days_ago},
-                "is_active": {"$ne": False},
-                "$or": [
-                    {"last_inactive_email_sent": {"$exists": False}},
-                    {"last_inactive_email_sent": {"$lt": seven_days_ago}},
-                ],
-            }
-        ).to_list(length=None)
-
-        email_count = 0
-        for user in inactive_users:
-            try:
-                sent = await send_inactive_user_email(
-                    user_email=user["email"],
-                    user_name=user.get("name"),
-                    user_id=str(user["_id"]),
-                )
-
-                if sent:
-                    email_count += 1
-                    logger.info(f"Sent inactive email to {user['email']}")
-
-            except Exception as e:
-                logger.error(f"Failed to send email to {user['email']}: {str(e)}")
-
-        message = (
-            f"Processed {len(inactive_users)} inactive users, sent {email_count} emails"
-        )
-        logger.info(message)
-        return message
-
-    except Exception as e:
-        error_msg = f"Failed to check inactive users: {str(e)}"
-        logger.error(error_msg)
-        raise
-
-
-async def renew_gmail_watch_subscriptions(ctx: dict) -> str:
-    """
-    Renew Gmail watch API subscriptions for active users.
-    Uses the optimized function from user_utils with controlled concurrency.
-
-    Args:
-        ctx: ARQ context
-
-    Returns:
-        Processing result message
-    """
-    from app.utils.watch_mail import renew_gmail_watch_subscriptions as renew_function
-
-    # Use the optimized function with controlled concurrency
-    return await renew_function(ctx, max_concurrent=15)
-
-
-async def shutdown(ctx: dict):
-    """ARQ worker shutdown function."""
-    logger.info("ARQ worker shutting down...")
-    # Clean up any resources if needed
-
-
-class WorkerSettings:
-    """
-    ARQ worker settings configuration.
-    This class defines the settings for the ARQ worker, including Redis connection,
-    task functions, scheduled jobs, and performance settings.
-    """
-=======
->>>>>>> 68bd8937
 
 from app.workers.config.worker_settings import WorkerSettings
 from app.workers.lifecycle import shutdown, startup
