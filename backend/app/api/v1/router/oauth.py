from datetime import datetime
from functools import lru_cache
from typing import Optional
from urllib.parse import urlencode

import httpx
from app.api.v1.dependencies.oauth_dependencies import (
    get_current_user,
    get_user_timezone,
)
from app.config.loggers import auth_logger as logger
from app.config.oauth_config import (
    OAUTH_INTEGRATIONS,
    IntegrationConfigResponse,
    get_integration_by_id,
    get_integration_scopes,
)
from app.config.settings import settings
from app.config.token_repository import token_repository
from app.models.user_models import (
    OnboardingPreferences,
    OnboardingRequest,
    OnboardingResponse,
    UserUpdateResponse,
)
from app.services.composio_service import COMPOSIO_SOCIAL_CONFIGS, composio_service
from app.services.oauth_service import store_user_info
from app.services.onboarding_service import (
    complete_onboarding,
    get_user_onboarding_status,
    update_onboarding_preferences,
)
from app.services.user_service import update_user_profile
from app.utils.oauth_utils import fetch_user_info_from_google, get_tokens_from_code
from app.utils.watch_mail import watch_mail
from fastapi import (
    APIRouter,
    BackgroundTasks,
    Depends,
    File,
    Form,
    HTTPException,
    Request,
    UploadFile,
)
from fastapi.responses import JSONResponse, RedirectResponse
from workos import WorkOSClient

router = APIRouter()
http_async_client = httpx.AsyncClient()

workos = WorkOSClient(
    api_key=settings.WORKOS_API_KEY, client_id=settings.WORKOS_CLIENT_ID
)


@lru_cache(maxsize=1)
def _build_integrations_config():
    """
    Build and cache the integrations configuration response.
    This function is cached using lru_cache for performance.
    """
    integration_configs = []
    for integration in OAUTH_INTEGRATIONS:
        config = IntegrationConfigResponse(
            id=integration.id,
            name=integration.name,
            description=integration.description,
            icons=integration.icons,
            category=integration.category,
            provider=integration.provider,
            available=integration.available,
            loginEndpoint=(
                f"oauth/login/integration/{integration.id}"
                if integration.available
                else None
            ),
            isSpecial=integration.is_special,
            displayPriority=integration.display_priority,
            includedIntegrations=integration.included_integrations,
        )
        integration_configs.append(config.model_dump())

    return {"integrations": integration_configs}


def clear_integrations_cache():
    """
    Clear the integrations configuration cache.
    Call this function when the integration configuration changes.
    """
    _build_integrations_config.cache_clear()


# @router.get("/login/google")
# async def login_google():
#     """Basic Google OAuth for signup - only requests essential scopes."""
#     scopes = [
#         "openid",
#         "profile",
#         "email",
#     ]
#     params = {
#         "response_type": "code",
#         "client_id": settings.GOOGLE_CLIENT_ID,
#         "redirect_uri": settings.GOOGLE_CALLBACK_URL,
#         "scope": " ".join(scopes),
#         "access_type": "offline",
#         "prompt": "select_account",  # Only force account selection for initial login
#     }
#     auth_url = f"https://accounts.google.com/o/oauth2/auth?{urlencode(params)}"
#     return RedirectResponse(url=auth_url)


@router.get("/login/workos")
async def login_workos():
    """
    Start the WorkOS SSO authentication flow.

    Returns:
        RedirectResponse: Redirects the user to the WorkOS SSO authorization URL
    """
    # Add any needed parameters for your SSO implementation
    authorization_url = workos.user_management.get_authorization_url(
        provider="authkit",
        redirect_uri=settings.WORKOS_REDIRECT_URI,
    )

    return RedirectResponse(url=authorization_url)


@router.get("/workos/callback")
async def workos_callback(
    code: Optional[str] = None,
) -> RedirectResponse:
    """
    Handle the WorkOS SSO callback.

    Args:
        background_tasks: FastAPI background tasks
        code: Authorization code from WorkOS
        error: Error message (if any)access_token

    Returns:
        RedirectResponse to the frontend with auth tokens
    """
    try:
        # Validate code parameter
        if not code:
            logger.error("No authorization code received from WorkOS")
            return RedirectResponse(
                url=f"{settings.FRONTEND_URL}/login?error=missing_code"
            )

        auth_response = workos.user_management.authenticate_with_code(
            code=code,
            session={
                "seal_session": True,
                "cookie_password": settings.WORKOS_COOKIE_PASSWORD,
            },
        )

        # Extract user information
        email = auth_response.user.email
        first = auth_response.user.first_name or ""
        last = auth_response.user.last_name or ""
        name = f"{first} {last}".strip()
        picture_url = auth_response.user.profile_picture_url

        # Store user info in our database
        await store_user_info(name, email, picture_url)

        # Set cookies and redirect to frontend
        redirect_url = settings.FRONTEND_URL
        response = RedirectResponse(url=f"{redirect_url}/redirect")

        # Set cookies with appropriate security settings
        response.set_cookie(
            key="wos_session",
            value=auth_response.sealed_session or auth_response.access_token,
            httponly=True,
            secure=settings.ENV == "production",
            samesite="lax",
        )

        return response

    except HTTPException as e:
        logger.error(f"HTTP error during WorkOS : {e.detail}")
        return RedirectResponse(url=f"{settings.FRONTEND_URL}/login?error={e.detail}")

    except Exception as e:
        logger.error(f"Unexpected error during WorkOS callback: {str(e)}")
        return RedirectResponse(url=f"{settings.FRONTEND_URL}/login?error=server_error")


@router.get("/login/integration/{integration_id}")
async def login_integration(
    integration_id: str, user: dict = Depends(get_current_user)
):
    """Dynamic OAuth login for any configured integration."""
    integration = get_integration_by_id(integration_id)

    if not integration:
        raise HTTPException(
            status_code=404, detail=f"Integration {integration_id} not found"
        )

    if not integration.available:
        raise HTTPException(
            status_code=400, detail=f"Integration {integration_id} is not available yet"
        )

    # Streamlined composio integration handling
<<<<<<< HEAD
    composio_providers = set([k for k in COMPOSIO_SOCIAL_CONFIGS.keys()])
    if integration.provider in composio_providers:
        # Map provider name to SOCIAL_CONFIGS key if needed
        provider_key = integration.provider
        # Some keys may differ (e.g., google_sheet vs google_sheets)
        if provider_key not in COMPOSIO_SOCIAL_CONFIGS:
            # Try plural form
            provider_key = provider_key + "s"
        if provider_key not in COMPOSIO_SOCIAL_CONFIGS:
=======
    composio_providers = set([k for k in SOCIAL_CONFIGS.keys()])
    if integration.provider not in composio_providers:
        if not integration.available:
>>>>>>> 78b1e231
            raise HTTPException(
                status_code=400, detail=f"Composio Integration for {integration_id} is not available yet"
            )
<<<<<<< HEAD
        return RedirectResponse(
            url=composio_service.connect_account(provider_key, user["user_id"])[
                "redirect_url"
            ],
        )
=======
    return RedirectResponse(
        url=composio_service.connect_account(integration.provider, user["user_id"])[
            "redirect_url"
        ]
    )
>>>>>>> 78b1e231

    # Handle different OAuth providers
    # if integration.provider == "google":
    #     # Get base scopes
    #     base_scopes = ["openid", "profile", "email"]

    #     # Get new integration scopes
    #     new_scopes = get_integration_scopes(integration_id)

    #     # Get existing scopes from user's current token
    #     existing_scopes = []
    #     user_id = user.get("user_id")

    #     if user_id:
    #         try:
    #             token = await token_repository.get_token(
    #                 str(user_id), "google", renew_if_expired=False
    #             )
    #             existing_scopes = str(token.get("scope", "")).split()
    #         except Exception as e:
    #             logger.warning(f"Could not get existing scopes: {e}")

    #     # Combine all scopes (base + existing + new), removing duplicates
    #     all_scopes = list(set(base_scopes + existing_scopes + new_scopes))

    #     params = {
    #         "response_type": "code",
    #         "client_id": settings.GOOGLE_CLIENT_ID,
    #         "redirect_uri": settings.GOOGLE_CALLBACK_URL,
    #         "scope": " ".join(all_scopes),
    #         "access_type": "offline",
    #         "prompt": "consent",  # Only force consent for additional scopes
    #         "include_granted_scopes": "true",  # Include previously granted scopes
    #         "login_hint": user.get("email"),
    #     }
    #     auth_url = f"https://accounts.google.com/o/oauth2/auth?{urlencode(params)}"
    #     return RedirectResponse(url=auth_url)

    # # Add other providers here (GitHub, etc.)
    # raise HTTPException(
    #     status_code=400,
    #     detail=f"OAuth provider {integration.provider} not implemented",
    # )


@router.get("/google/callback", response_class=RedirectResponse)
async def callback(
    background_tasks: BackgroundTasks,
    code: Optional[str] = None,
    error: Optional[str] = None,
) -> RedirectResponse:
    try:
        # Handle OAuth errors (e.g., user canceled)
        if error:
            logger.warning(f"OAuth error: {error}")
            if error == "access_denied":
                # User canceled OAuth flow
                redirect_url = f"{settings.FRONTEND_URL}/redirect?oauth_error=cancelled"
            else:
                # Other OAuth errors
                redirect_url = f"{settings.FRONTEND_URL}/redirect?oauth_error={error}"
            return RedirectResponse(url=redirect_url)

        # Check if we have the authorization code
        if not code:
            logger.error("No authorization code provided")
            redirect_url = f"{settings.FRONTEND_URL}/redirect?oauth_error=no_code"
            return RedirectResponse(url=redirect_url)

        # Get tokens from authorization code
        tokens = await get_tokens_from_code(code)
        access_token = tokens.get("access_token")
        refresh_token = tokens.get("refresh_token")

        if not access_token and not refresh_token:
            raise HTTPException(
                status_code=400, detail="Missing access or refresh token"
            )

        # Get user info using access token
        user_info = await fetch_user_info_from_google(access_token)
        user_email = user_info.get("email")
        user_name = user_info.get("name")
        user_picture = user_info.get("picture")

        if not user_email:
            raise HTTPException(status_code=400, detail="Email not found in user info")

        # Store user info and get user_id
        user_id = await store_user_info(user_name, user_email, user_picture)

        # Store token in the repository
        await token_repository.store_token(
            user_id=str(user_id),
            provider="google",
            token_data={
                "access_token": access_token,
                "refresh_token": refresh_token,
                "token_type": tokens.get("token_type", "Bearer"),
                "expires_in": tokens.get("expires_in", 3600),  # Default 1 hour,
                "scope": tokens.get("scope", ""),
            },
        )

        # Redirect URL can include tokens if needed
        redirect_url = f"{settings.FRONTEND_URL}/redirect"
        response = RedirectResponse(url=redirect_url)

        # Add background task to register user to watch emails
        background_tasks.add_task(
            watch_mail,
            email=user_email,
            access_token=access_token,
            user_id=user_id,
            refresh_token=refresh_token,
        )

        return response

    except HTTPException as e:
        raise e
    except Exception as e:
        logger.error(f"Unexpected error: {e}")
        raise HTTPException(status_code=500, detail="Internal server error")


@router.get("/me", response_model=dict)
async def get_me(
    background_tasks: BackgroundTasks,
    user: dict = Depends(get_current_user),
):
    """
    Returns the current authenticated user's details.
    Uses the dependency injection to fetch user data.
    """
    # fetch_last_week_emails.delay(user)

    # Get onboarding status
    onboarding_status = await get_user_onboarding_status(user["user_id"])

    return {
        "message": "User retrieved successfully",
        **user,
        "onboarding": onboarding_status,
    }


@router.get("/integrations/config")
async def get_integrations_config():
    """
    Get the configuration for all integrations.
    This endpoint is public and returns integration metadata.
    Uses lru_cache for improved performance.
    """
    cached_config = _build_integrations_config()
    return JSONResponse(content=cached_config)


@router.get("/integrations/status")
async def get_integrations_status(
    user: dict = Depends(get_current_user),
):
    """
    Get the integration status for the current user based on OAuth scopes.
    """
    try:
        authorized_scopes = []
        user_id = user.get("user_id")

        # Get token from repository for Google integrations
        try:
            if not user_id:
                logger.warning("User ID not found in user object")
                raise ValueError("User ID not found")

            token = await token_repository.get_token(
                str(user_id), "google", renew_if_expired=True
            )
            authorized_scopes = str(token.get("scope", "")).split()
        except Exception as e:
            logger.warning(f"Error retrieving token from repository: {e}")
            # Continue with empty scopes

        # Prepare Composio providers for batch check
        composio_providers = {
            i.provider
            for i in OAUTH_INTEGRATIONS
            if i.provider in COMPOSIO_SOCIAL_CONFIGS
        }

        # Batch check Composio providers
        composio_status = {}
        if composio_providers:
            composio_status = composio_service.check_connection_status(
                list(composio_providers), str(user_id)
            )

        # Build integration statuses
        integration_statuses = []
        for integration in OAUTH_INTEGRATIONS:
            if integration.provider in composio_status:
                # Use Composio status
                is_connected = composio_status[integration.provider]
            elif integration.provider == "google" and authorized_scopes:
                # Check Google OAuth scopes
                required_scopes = get_integration_scopes(integration.id)
                is_connected = all(
                    scope in authorized_scopes for scope in required_scopes
                )
            else:
                is_connected = False

            integration_statuses.append(
                {"integrationId": integration.id, "connected": is_connected}
            )

        return JSONResponse(
            content={
                "integrations": integration_statuses,
                "debug": {
                    "authorized_scopes": authorized_scopes,
                },
            }
        )

    except Exception as e:
        logger.error(f"Error checking integration status: {e}")
        # Return all disconnected on error
        return JSONResponse(
            content={
                "integrations": [
                    {"integrationId": i.id, "connected": False}
                    for i in OAUTH_INTEGRATIONS
                ]
            }
        )


@router.patch("/me", response_model=UserUpdateResponse)
async def update_me(
    name: Optional[str] = Form(None),
    picture: Optional[UploadFile] = File(None),
    user: dict = Depends(get_current_user),
):
    """
    Update the current user's profile information.
    Supports updating name and profile picture.
    """
    user_id = user.get("user_id")

    if not user_id or not isinstance(user_id, str):
        raise HTTPException(status_code=400, detail="Invalid user ID")

    # Process profile picture if provided
    picture_data = None
    if picture and picture.size and picture.size > 0:
        # Validate file type
        allowed_types = ["image/jpeg", "image/png", "image/gif", "image/webp"]
        if picture.content_type not in allowed_types:
            raise HTTPException(
                status_code=400,
                detail=f"Invalid file type. Allowed types: {', '.join(allowed_types)}",
            )

        # Validate file size (max 5MB)
        max_size = 5 * 1024 * 1024  # 5MB
        if picture.size > max_size:
            raise HTTPException(
                status_code=400, detail="File size too large. Maximum size is 5MB"
            )

        picture_data = await picture.read()

    # Update user profile
    updated_user = await update_user_profile(
        user_id=user_id, name=name, picture_data=picture_data
    )

    return UserUpdateResponse(**updated_user)


@router.post("/onboarding", response_model=OnboardingResponse)
async def complete_user_onboarding(
    onboarding_data: OnboardingRequest,
    user: dict = Depends(get_current_user),
    user_time: datetime = Depends(get_user_timezone),
):
    """
    Complete user onboarding by storing preferences.
    This endpoint should be called when the user completes the onboarding flow.
    """
    try:
        updated_user = await complete_onboarding(
            user["user_id"], onboarding_data, user_timezone=user_time
        )

        return OnboardingResponse(
            success=True, message="Onboarding completed successfully", user=updated_user
        )
    except HTTPException as e:
        raise e
    except Exception as e:
        logger.error(f"Error completing onboarding: {str(e)}", exc_info=True)
        raise HTTPException(status_code=500, detail="Failed to complete onboarding")


@router.get("/onboarding/status", response_model=dict)
async def get_onboarding_status(user: dict = Depends(get_current_user)):
    """
    Get the current user's onboarding status and preferences.
    """
    status = await get_user_onboarding_status(user["user_id"])
    return status


@router.patch("/onboarding/preferences", response_model=dict)
async def update_user_preferences(
    preferences: OnboardingPreferences, user: dict = Depends(get_current_user)
):
    """
    Update user's onboarding preferences.
    This can be used from the settings page to update preferences after onboarding.
    """
    try:
        updated_user = await update_onboarding_preferences(user["user_id"], preferences)

        return {
            "success": True,
            "message": "Preferences updated successfully",
            "user": updated_user,
        }
    except HTTPException as e:
        raise e
    except Exception as e:
        logger.error(f"Error updating preferences: {str(e)}", exc_info=True)
        raise HTTPException(status_code=500, detail="Failed to update preferences")


@router.patch("/name", response_model=UserUpdateResponse)
async def update_user_name(
    name: str = Form(...),
    user: dict = Depends(get_current_user),
):
    """
    Update the user's name. This is the consolidated endpoint for name updates.
    """
    try:
        user_id = user.get("user_id")

        if not user_id or not isinstance(user_id, str):
            raise HTTPException(status_code=400, detail="Invalid user ID")

        updated_user = await update_user_profile(user_id=user_id, name=name)
        return UserUpdateResponse(**updated_user)
    except HTTPException as e:
        raise e
    except Exception as e:
        logger.error(f"Error updating user name: {str(e)}", exc_info=True)
        raise HTTPException(status_code=500, detail="Failed to update name")


@router.post("/logout")
async def logout(
    request: Request,
):
    """
    Logout user and return logout URL for frontend redirection.
    """
    wos_session = request.cookies.get("wos_session")

    if not wos_session:
        raise HTTPException(status_code=401, detail="No active session")

    try:
        session = workos.user_management.load_sealed_session(
            sealed_session=wos_session,
            cookie_password=settings.WORKOS_COOKIE_PASSWORD,
        )

        if not session:
            raise HTTPException(status_code=401, detail="Invalid session")

        logout_url = session.get_logout_url()

        # Create response with logout URL
        response = JSONResponse(content={"logout_url": logout_url})

        # Clear the session cookie
        response.delete_cookie(
            "wos_session",
            httponly=True,
            path="/",
            secure=settings.ENV == "production",
            samesite="lax",
        )

        return response

    except Exception as e:
        logger.error(f"Logout error: {e}")
        raise HTTPException(status_code=500, detail="Logout failed")<|MERGE_RESOLUTION|>--- conflicted
+++ resolved
@@ -1,7 +1,6 @@
 from datetime import datetime
 from functools import lru_cache
 from typing import Optional
-from urllib.parse import urlencode
 
 import httpx
 from app.api.v1.dependencies.oauth_dependencies import (
@@ -212,7 +211,6 @@
         )
 
     # Streamlined composio integration handling
-<<<<<<< HEAD
     composio_providers = set([k for k in COMPOSIO_SOCIAL_CONFIGS.keys()])
     if integration.provider in composio_providers:
         # Map provider name to SOCIAL_CONFIGS key if needed
@@ -222,27 +220,15 @@
             # Try plural form
             provider_key = provider_key + "s"
         if provider_key not in COMPOSIO_SOCIAL_CONFIGS:
-=======
-    composio_providers = set([k for k in SOCIAL_CONFIGS.keys()])
-    if integration.provider not in composio_providers:
-        if not integration.available:
->>>>>>> 78b1e231
             raise HTTPException(
-                status_code=400, detail=f"Composio Integration for {integration_id} is not available yet"
-            )
-<<<<<<< HEAD
+                status_code=400,
+                detail=f"Composio Integration for {integration_id} is not available yet",
+            )
         return RedirectResponse(
             url=composio_service.connect_account(provider_key, user["user_id"])[
                 "redirect_url"
             ],
         )
-=======
-    return RedirectResponse(
-        url=composio_service.connect_account(integration.provider, user["user_id"])[
-            "redirect_url"
-        ]
-    )
->>>>>>> 78b1e231
 
     # Handle different OAuth providers
     # if integration.provider == "google":
