"""
OAuth Token Models

This module defines SQLAlchemy models for OAuth tokens.
"""

from collections.abc import Callable
from datetime import datetime
from typing import Dict, List, Literal, Optional

from app.db.postgresql import Base
from pydantic import BaseModel
from sqlalchemy import DateTime, Integer, String, Text
from sqlalchemy.orm import Mapped, mapped_column
from sqlalchemy.sql import func


class OAuthToken(Base):
    """SQLAlchemy model for OAuth tokens."""

    __tablename__ = "oauth_tokens"

    id: Mapped[int] = mapped_column(Integer, primary_key=True, autoincrement=True)
    user_id: Mapped[str] = mapped_column(String, nullable=False, index=True)
    provider: Mapped[str] = mapped_column(String(50), nullable=False)
    access_token: Mapped[str] = mapped_column(Text, nullable=False)
    refresh_token: Mapped[str | None] = mapped_column(Text, nullable=True)
    token_data: Mapped[str] = mapped_column(
        Text, nullable=False, comment="JSON serialized token data"
    )
    scopes: Mapped[str | None] = mapped_column(
        Text, nullable=True, comment="Space-separated OAuth scopes"
    )
    expires_at: Mapped[datetime | None] = mapped_column(DateTime, nullable=True)
    created_at: Mapped[datetime] = mapped_column(
        DateTime, default=func.now(), nullable=False
    )
    updated_at: Mapped[datetime] = mapped_column(
        DateTime, default=func.now(), onupdate=func.now(), nullable=False
    )

    # __table_args__ = (
    #     Index("ix_oauth_tokens_user_id", "user_id"),
    #     UniqueConstraint("access_token", name="uq_oauth_tokens_access_token"),
    #     {"sqlite_autoincrement": True},
    # )

<<<<<<< HEAD
=======

>>>>>>> 7bfaba87
class OAuthScope(BaseModel):
    """OAuth scope configuration."""

    scope: str
    description: str


TRIGGER_TYPES = Literal["GMAIL_NEW_GMAIL_MESSAGE"]


class TriggerConfig(BaseModel):
    """Configuration for a specific trigger."""

    slug: TRIGGER_TYPES  # Extendable for more triggers
    name: str
    description: str
    config: Optional[dict] = None
    get_config: Optional[Callable] = None


class ComposioConfig(BaseModel):
    """Configuration for Composio integration."""

    auth_config_id: str
    toolkit: str


class OAuthIntegration(BaseModel):
    """OAuth integration configuration."""

    id: str
    name: str
    description: str
    icons: List[str]  # List of icon URLs for different contexts/sizes
    category: str
    provider: str  # 'google', 'github', 'figma', 'notion', etc.
    scopes: List[OAuthScope]
    available: bool = True
    oauth_endpoints: Optional[Dict[str, str]] = None
    # Display and organization properties
    is_special: bool = False  # For unified integrations like Google Workspace
    display_priority: int = 0  # Higher priority shows first
    included_integrations: List[str] = []  # Child integrations for unified ones
    # Short name for slash command dropdowns and quick access
    short_name: Optional[str] = None  # e.g., "gmail", "calendar", "drive", "docs"
    managed_by: Literal["self", "composio"]
    # Composio-specific configuration
    composio_config: Optional[ComposioConfig] = None
    associated_triggers: List[
        TriggerConfig
    ] = []  # Triggers associated with this integration


class IntegrationConfigResponse(BaseModel):
    """Response model for integration configuration."""

    id: str
    name: str
    description: str
    icons: List[str]
    category: str
    provider: str
    available: bool
    loginEndpoint: Optional[str]
    isSpecial: bool
    displayPriority: int
    includedIntegrations: List[str]<|MERGE_RESOLUTION|>--- conflicted
+++ resolved
@@ -45,10 +45,7 @@
     #     {"sqlite_autoincrement": True},
     # )
 
-<<<<<<< HEAD
-=======
 
->>>>>>> 7bfaba87
 class OAuthScope(BaseModel):
     """OAuth scope configuration."""
 
