"""
Clean webhook models for Dodo Payments based on actual webhook format.
"""

from enum import Enum
from typing import Any, Dict, List, Optional

from app.models.oauth_models import TRIGGER_TYPES
from pydantic import BaseModel, ConfigDict, Field, field_validator


class DodoWebhookEventType(str, Enum):
    """Dodo Payments webhook event types."""

    # Payment events
    PAYMENT_SUCCEEDED = "payment.succeeded"
    PAYMENT_FAILED = "payment.failed"
    PAYMENT_PROCESSING = "payment.processing"
    PAYMENT_CANCELLED = "payment.cancelled"

    # Subscription events
    SUBSCRIPTION_ACTIVE = "subscription.active"
    SUBSCRIPTION_RENEWED = "subscription.renewed"
    SUBSCRIPTION_CANCELLED = "subscription.cancelled"
    SUBSCRIPTION_EXPIRED = "subscription.expired"
    SUBSCRIPTION_FAILED = "subscription.failed"
    SUBSCRIPTION_ON_HOLD = "subscription.on_hold"
    SUBSCRIPTION_PLAN_CHANGED = "subscription.plan_changed"


class DodoCustomerData(BaseModel):
    """Customer info from webhook."""

    customer_id: str
    email: str
    name: str


class DodoBillingData(BaseModel):
    """Billing address from webhook."""

    city: str
    country: str
    state: str
    street: str
    zipcode: str


class DodoPaymentData(BaseModel):
    """Payment data from payment webhook."""

    payment_id: str
    subscription_id: Optional[str] = None
    business_id: str
    brand_id: str
    customer: DodoCustomerData
    billing: DodoBillingData
    currency: str
    total_amount: int
    settlement_amount: int
    settlement_currency: str
    tax: int
    settlement_tax: int
    status: str
    payment_method: str
    card_network: Optional[str] = None
    card_type: Optional[str] = None
    card_last_four: Optional[str] = None
    card_issuing_country: Optional[str] = None
    created_at: str
    updated_at: Optional[str] = None
    metadata: Dict[str, Any] = Field(default_factory=dict)
    error_code: Optional[str] = None
    error_message: Optional[str] = None


class DodoSubscriptionData(BaseModel):
    """Subscription data from subscription webhook."""

    subscription_id: str
    product_id: str
    customer: DodoCustomerData
    billing: DodoBillingData
    status: str
    currency: str
    quantity: int
    recurring_pre_tax_amount: int
    payment_frequency_count: int
    payment_frequency_interval: str
    subscription_period_count: int
    subscription_period_interval: str
    next_billing_date: Optional[str] = None
    previous_billing_date: Optional[str] = None
    created_at: str
    cancelled_at: Optional[str] = None
    cancel_at_next_billing_date: bool = False
    tax_inclusive: bool = False
    trial_period_days: int = 0
    on_demand: bool = False
    metadata: Dict[str, Any] = Field(default_factory=dict)
    addons: List[Any] = Field(default_factory=list)
    discount_id: Optional[str] = None


class DodoWebhookEvent(BaseModel):
    """Dodo webhook event structure."""

    business_id: str
    type: DodoWebhookEventType
    timestamp: str
    data: Dict[str, Any]

    def get_payment_data(self) -> Optional[DodoPaymentData]:
        """Extract payment data if payment event."""
        if self.type.value.startswith("payment."):
            try:
                return DodoPaymentData(**self.data)
            except Exception:
                return None
        return None

    def get_subscription_data(self) -> Optional[DodoSubscriptionData]:
        """Extract subscription data if subscription event."""
        if self.type.value.startswith("subscription."):
            try:
                return DodoSubscriptionData(**self.data)
            except Exception:
                return None
        return None


class DodoWebhookProcessingResult(BaseModel):
    """Result of webhook processing."""

    event_type: str
    status: str  # "processed", "ignored", "failed"
    message: str
    payment_id: Optional[str] = None
    subscription_id: Optional[str] = None

<<<<<<< HEAD
=======

>>>>>>> 7bfaba87
class ComposioWebhookEvent(BaseModel):
    """Composio webhook event structure."""

    type: TRIGGER_TYPES
    timestamp: str
    data: Dict[str, Any]
    connection_id: str
    connection_nano_id: str
    trigger_nano_id: str
    trigger_id: str
    user_id: str

    model_config = ConfigDict(extra="allow")

    @field_validator("type", mode="before")
    @classmethod
    def normalize_trigger_type(cls, v):
        """Convert trigger type to uppercase to match TRIGGER_TYPES definition."""
        if isinstance(v, str):
            return v.upper()
        return v<|MERGE_RESOLUTION|>--- conflicted
+++ resolved
@@ -138,10 +138,7 @@
     payment_id: Optional[str] = None
     subscription_id: Optional[str] = None
 
-<<<<<<< HEAD
-=======
 
->>>>>>> 7bfaba87
 class ComposioWebhookEvent(BaseModel):
     """Composio webhook event structure."""
 
