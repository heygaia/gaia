"""
This is a simplified version of the auth middleware that avoids complex type checking issues
with the WorkOS SDK. It implements the same functionality but with a more dynamic approach.
"""

from datetime import datetime
from datetime import timezone as tz
from typing import Any, Awaitable, Callable, Dict, Optional

from app.config.loggers import auth_logger as logger
from app.config.settings import settings
from app.db.mongodb.collections import users_collection
from app.utils.auth_utils import authenticate_workos_session
from fastapi import Request, Response
from starlette.middleware.base import BaseHTTPMiddleware
from starlette.types import ASGIApp
<<<<<<< HEAD
from workos import WorkOSClient
from app.middleware.agent_auth import verify_agent_token
from bson import ObjectId
=======
from workos import AsyncWorkOSClient
>>>>>>> 931a959a


class WorkOSAuthMiddleware(BaseHTTPMiddleware):
    """
    Middleware for handling WorkOS authentication sessions.

    This middleware processes authentication cookies, validates sessions,
    handles session refreshes, and stores authenticated user data in request.state.
    """

    def __init__(
        self,
        app: ASGIApp,
        workos_client: Optional[AsyncWorkOSClient] = None,
        exclude_paths: Optional[list[str]] = None,
    ):
        super().__init__(app)
        # Initialize WorkOS client or use provided one
        self.workos = workos_client or AsyncWorkOSClient(
            api_key=settings.WORKOS_API_KEY,
            client_id=settings.WORKOS_CLIENT_ID,
        )
        # Paths that don't need authentication
        self.exclude_paths = exclude_paths or [
            "/docs",
            "/redoc",
            "/openapi.json",
            "/oauth/login",
            "/oauth/workos/callback",
            "/oauth/google/callback",
            "/oauth/logout",
            "/health",
        ]
        # agent only paths
        self.agent_only_paths = ["/api/v1/chat-stream"]
        # Cache expiry time
        self.user_cache_expiry = 3600  # 1 hour

    async def dispatch(
        self, request: Request, call_next: Callable[[Request], Awaitable[Response]]
    ) -> Response:
        """
        Process the request through the authentication middleware.

        Args:
            request: The incoming request
            call_next: Callable to process the request through the next middleware/route

        Returns:
            Response: The response from the route handler with any updated auth cookies
        """
        # Skip authentication for excluded paths
        if any(request.url.path.startswith(path) for path in self.exclude_paths):
            return await call_next(request)

        # Extract authentication cookies
        wos_session = request.cookies.get("wos_session")

        # Initialize state
        request.state.user = None
        request.state.authenticated = False
        request.state.new_session = None

        # Process authentication if we have a session cookie
        if wos_session:
            try:
                # Authenticate and possibly refresh session
                user_info, new_session = await self._authenticate_session(wos_session)

                if user_info:
                    # Store in request state for dependency injection
                    request.state.user = user_info
                    request.state.authenticated = True

                    # If session was refreshed, store new session token
                    if new_session:
                        request.state.new_session = new_session

            except Exception as e:
                logger.error(f"Authentication middleware error: {e}")
                # Don't block request on auth failures - routes can handle this
        print(request.url.path)
        if (
            not request.state.authenticated
            and request.url.path in self.agent_only_paths
        ):
            auth_header = request.headers.get("Authorization")
            print(auth_header)
            agent_info = None
            if auth_header and auth_header.startswith("Bearer "):
                token = auth_header.split(" ", 1)[1]
                agent_info = verify_agent_token(token)
            print("Agenttt",agent_info)
            if agent_info:
                # fetch user from db
                user_id = agent_info["user_id"]
                # Ensure user_id is an ObjectId
                if not isinstance(user_id, ObjectId):
                    try:
                        user_id = ObjectId(user_id)
                    except Exception as e:
                        logger.error(f"Invalid user_id format: {user_id} - {e}")
                        user_data = None
                    else:
                        user_data = await users_collection.find_one({"_id": user_id})
                else:
                    user_data = await users_collection.find_one({"_id": user_id})
                print("User Info", user_data)
                if user_data:
                    request.state.user = {
                        "user_id": str(user_data.get("_id")),
                        "email": user_data.get("email"),
                        "name": user_data.get("name"),
                        "picture": user_data.get("picture"),
                        "auth_provider": "workos",
                        "impersonated": True,
                    }
                    request.state.authenticated = True

        # Process the request
        response = await call_next(request)

        # Update session cookie if session was refreshed
        if hasattr(request.state, "new_session") and request.state.new_session:
            response.set_cookie(
                key="wos_session",
                value=request.state.new_session,
                httponly=True,
                secure=settings.ENV == "production",
                samesite="lax",
                max_age=60 * 60 * 24 * 7,  # 7 days
            )

        return response

    async def _authenticate_session(
        self, wos_session: str
    ) -> tuple[Optional[Dict[str, Any]], Optional[str]]:
        """
        Authenticate a WorkOS session and refresh if needed.

        Args:
            wos_session: WorkOS sealed session from cookie

        Returns:
            tuple: (user_info, new_session_token) - Both can be None if authentication fails

        Raises:
            Exception: On authentication failure
        """

        user_info, new_session = await authenticate_workos_session(
            session_token=wos_session, workos_client=self.workos
        )

        if user_info:  # If authentication successful, add additional processing
            try:
                # Update user's last activity
                await users_collection.update_one(
                    {"email": user_info["email"]},
                    {"$set": {"last_active_at": datetime.now(tz.utc)}},
                )

                return user_info, new_session
            except Exception as e:
                logger.error(f"Error in middleware additional processing: {e}")
                return None, new_session

        return None, new_session<|MERGE_RESOLUTION|>--- conflicted
+++ resolved
@@ -14,13 +14,9 @@
 from fastapi import Request, Response
 from starlette.middleware.base import BaseHTTPMiddleware
 from starlette.types import ASGIApp
-<<<<<<< HEAD
-from workos import WorkOSClient
+from workos import AsyncWorkOSClient
 from app.middleware.agent_auth import verify_agent_token
 from bson import ObjectId
-=======
-from workos import AsyncWorkOSClient
->>>>>>> 931a959a
 
 
 class WorkOSAuthMiddleware(BaseHTTPMiddleware):
