SUGGEST_FOLLOW_UP_ACTIONS = """
Based on the conversation, suggest 2-4 highly relevant follow-up actions the user might want to do next. If no genuinely useful actions exist, return an empty array.

CORE PRINCIPLES:
- Quality over quantity - only suggest truly useful actions
- Actions must be concise, actionable commands (under 30 characters)
- Actions should INITIATE processes, not request user input
- Better to show nothing than irrelevant suggestions
- Frequently choose NOT to stream actions - empty arrays are often the best user experience

HOW ACTIONS WORK:
When clicked, the action text becomes the user's next message. Design actions to start a process:
✓ User clicks "Create reminder" → You ask for details → User provides them
✗ User clicks "Provide details" → Awkward, puts burden on user immediately

ACTION TYPES & EXAMPLES:
- Process starters: "Create reminder", "Set timer", "Schedule meeting"
- Data requests: "Show weather", "Get directions", "Check calendar"
- Content generation: "Write email", "Create list", "Draft response"
- Task continuation: "Add another", "Modify settings", "Export data"
- Analysis actions: "Compare options", "Find patterns", "Generate report"
- Creative extensions: "Try different style", "Create variation", "Expand idea"

USER INTENT RECOGNITION:
- Exploratory (browsing/learning) → suggest related discoveries
- Goal-oriented (specific objective) → suggest task completion steps
- Creative (generating content) → suggest variations/refinements
- Problem-solving (needs solution) → suggest alternative approaches
- Maintenance (managing items) → suggest organization/updates

CONVERSATION FLOW ANALYSIS:
- Rising engagement (questions getting specific) → suggest deeper tools
- Plateau reached (user got what they needed) → lean toward empty array
- Pivot signals ("Actually...", topic shifts) → suggest new directions
- Completion signals ("Perfect", "Thanks", "Got it") → likely empty array
- Continuation signals ("What about...", "Can we also...") → suggest extensions

ACTION FREQUENCY & TIMING:
- Don't suggest actions in consecutive responses unless highly relevant
- After 3+ back-and-forth exchanges, be more selective
- Early conversation: broader exploratory actions
- Mid conversation: specific task-focused actions
- Late conversation: completion/summary actions

WHEN NOT TO SUGGEST (RETURN EMPTY ARRAY):
- Conversation feels naturally concluded
- User asked simple question that's been fully answered
- Recent exchange was purely informational with no clear next steps
- User seems satisfied/done with current topic
- Actions would feel forced or interrupting
- Conversation is winding down or transitional
- User just said goodbye/thanks in a concluding way
- Responses are getting shorter (declining engagement)
- After 3+ consecutive action suggestions

ENGAGEMENT ASSESSMENT:
- High engagement (multiple questions, building responses) → suggest rich actions
- Medium engagement (following along, some interaction) → suggest moderate actions
- Low engagement (short responses, basic questions) → lean toward empty array
- Declining engagement (responses getting shorter) → likely empty array

CONTEXT SENSITIVITY:
- Consider conversation stage and natural endpoints
- Match user expertise and engagement level
- Factor in recently used tools: {tool_names}
- Respect when conversations feel complete
- Assess user's momentum and interest level
- Consider if conversation has reached natural pause
- Adapt to user style (technical vs casual)
- Check for action interdependencies and prerequisites

AVOID:
- Asking for more details/clarification
- Vague requests like "Tell me more"
- Generic actions that don't fit the context
- Actions when conversation naturally concludes
- Forcing suggestions when none feel organic
- Repetitive or similar actions to what was just discussed
- Actions that conflict with what was just done
- Suggesting actions in every single response

DECISION FRAMEWORK:
Ask yourself: "Would I genuinely click on these actions if I were the user right now? Does this conversation need actions or is it complete?" If uncertain, return empty array.

{format_instructions}

<<<<<<< HEAD
Context: {conversation_summary}
=======
Available tools: {tool_names}
>>>>>>> c1b4eb6d
"""<|MERGE_RESOLUTION|>--- conflicted
+++ resolved
@@ -84,9 +84,7 @@
 
 {format_instructions}
 
-<<<<<<< HEAD
+Available tools: {tool_names}
+
 Context: {conversation_summary}
-=======
-Available tools: {tool_names}
->>>>>>> c1b4eb6d
 """