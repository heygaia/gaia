import asyncio
import json
import signal

from aio_pika import connect_robust
from aio_pika.abc import AbstractIncomingMessage
from aiolimiter import AsyncLimiter

from app.config.loggers import worker_logger as logger
from app.config.settings import settings
from app.utils.session_logger.email_session_logger import create_session, end_session

# TODO: Analyze the rate limit and adjust based on actual LLM performance
llm_limiter = AsyncLimiter(10, 1)  # 10 tasks per second

stop_event = asyncio.Event()


async def on_composio_email_message(message: AbstractIncomingMessage):
    import app.worker_node.process_email as process_emails

    async with message.process():
        async with llm_limiter:
            session = None
            try:
                # Parse message data
                data = json.loads(message.body.decode())
                user_id = data.get("user_id")
                email_data = data.get("email_data")

                # Create processing session for Composio email
                message_id = email_data.get("message_id", "unknown")
                session = create_session(message_id, user_id)

                session.log_milestone(
                    "Composio email message received",
                    {
                        "queue_message_id": getattr(message, "message_id", "unknown"),
                        "routing_key": getattr(message, "routing_key", "unknown"),
                        "user_id": user_id,
                        "email_message_id": message_id,
                    },
                )

                # Process Composio email with session
                result = await process_emails.process_composio_email(
                    user_id=user_id, email_data=email_data, session=session
                )

                session.log_session_summary(result)
                logger.info(
                    f"Composio session {session.session_id} completed successfully"
                )

            except json.JSONDecodeError as e:
                error_msg = f"Failed to decode Composio message JSON: {e}"
                if session:
                    session.log_error("JSON_DECODE_ERROR", error_msg)
                    session.log_session_summary(
                        {"status": "failed", "error": error_msg}
                    )
                logger.error(error_msg)

            except Exception as e:
                error_msg = f"Failed to process Composio message: {e}"
                if session:
                    session.log_error("PROCESSING_ERROR", error_msg)
                    session.log_session_summary(
                        {"status": "failed", "error": error_msg}
                    )
                logger.error(error_msg)

            finally:
                # Clean up session
                if session:
                    end_session(session.session_id)


async def on_workflow_message(message: AbstractIncomingMessage):
    import app.worker_node.process_workflow as process_workflow

    async with message.process():
        async with llm_limiter:
            try:
                data = json.loads(message.body.decode())
                await process_workflow.process_workflow_generation(data)
                logger.info(
                    f"Processing workflow message for todo: {data.get('todo_id')}"
                )
            except Exception as e:
                logger.error(f"Failed to process workflow message: {e}")


async def shutdown(signal_name):
    logger.info(f"Received exit signal {signal_name}. Shutting down...")
    stop_event.set()


async def start_worker():
    from app.langchain.core.graph_builder.build_mail_processing_graph import (
        build_mail_processing_graph,
    )
    from app.langchain.core.graph_manager import GraphManager

    connection = await connect_robust(settings.RABBITMQ_URL, timeout=10)
    channel = await connection.channel()
    await channel.set_qos(prefetch_count=10)

    # Set up Composio email processing queue
<<<<<<< HEAD
    composio_email_queue = await channel.declare_queue("composio-email-events", durable=True)
=======
    composio_email_queue = await channel.declare_queue(
        "composio-email-events", durable=True
    )
>>>>>>> 7bfaba87
    await composio_email_queue.consume(on_composio_email_message)

    # Set up workflow generation queue
    workflow_queue = await channel.declare_queue("workflow-generation", durable=True)
    await workflow_queue.consume(on_workflow_message)

    # Build the processing graph
    async with build_mail_processing_graph() as built_graph:
        await GraphManager.set_graph(built_graph, graph_name="mail_processing")

    logger.info("Worker started on queues: composio-email-events, workflow-generation")

    # Handle shutdown signals
    loop = asyncio.get_running_loop()
    for sig in (signal.SIGINT, signal.SIGTERM):
        loop.add_signal_handler(
            sig, lambda s=sig: asyncio.create_task(shutdown(s.name))
        )

    await stop_event.wait()

    logger.info("Closing connection...")
    await connection.close()


if __name__ == "__main__":
    try:
        asyncio.run(start_worker())
    except Exception as e:
        logger.error(f"Worker encountered an error: {e}", exc_info=True)<|MERGE_RESOLUTION|>--- conflicted
+++ resolved
@@ -107,13 +107,9 @@
     await channel.set_qos(prefetch_count=10)
 
     # Set up Composio email processing queue
-<<<<<<< HEAD
-    composio_email_queue = await channel.declare_queue("composio-email-events", durable=True)
-=======
     composio_email_queue = await channel.declare_queue(
         "composio-email-events", durable=True
     )
->>>>>>> 7bfaba87
     await composio_email_queue.consume(on_composio_email_message)
 
     # Set up workflow generation queue
