--- conflicted
+++ resolved
@@ -15,13 +15,7 @@
     process_list_drafts_response,
     process_list_messages_response,
 )
-<<<<<<< HEAD
-from app.models.chat_models import EmailSentData
-from app.models.mail_models import EmailComposeRequest
-from composio.types import ToolExecutionResponse
-=======
 from composio.types import ToolExecuteParams, ToolExecutionResponse
->>>>>>> 89f04593
 from langgraph.config import get_stream_writer
 
 from .registry import register_after_hook, register_before_hook
@@ -64,46 +58,10 @@
             }
             writer(payload)
 
-<<<<<<< HEAD
-                # Build the email compose data with draft_id
-                email_compose_instance = EmailComposeRequest(
-                    to=message_data.get("to", []),
-                    subject=message_data.get("subject", ""),
-                    body=message_data.get("body", ""),
-                    draft_id=draft_id,
-                    thread_id=message_data.get("threadId", None),
-                )
-
-                # Send compose data to frontend with draft_id
-                payload = {
-                    "email_compose_data": [email_compose_instance.model_dump()],
-                    "progress": "Draft created successfully!",
-                    "draft_created": True,
-                    "draft_id": draft_id,
-                }
-                writer(payload)
-
-            elif tool == "GMAIL_SEND_EMAIL":
-                # This is direct email sending
-                message_data = response["data"].get("message", {})
-
-                # Send email sent data to frontend
-                email_sent_instance = EmailSentData(
-                    message_id=response["data"].get("id", ""),
-                    message="Email sent successfully!",
-                    timestamp=response["data"].get("timestamp", ""),
-                    recipients=message_data.get("to", []),
-                    subject=message_data.get("subject", ""),
-                )
-
-                payload = {"email_sent_data": email_sent_instance.model_dump()}
-                writer(payload)
-=======
         elif tool == "GMAIL_SEND_EMAIL":
             # Send email sent data to frontend
             payload = {"email_sent_data": emails_data}
             writer(payload)
->>>>>>> 89f04593
 
         return params
 
