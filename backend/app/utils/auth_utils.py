from typing import Any, Dict, Optional, Tuple

from app.config.loggers import auth_logger
from app.config.settings import settings
from app.db.mongodb.collections import users_collection
from workos import AsyncWorkOSClient

# T is the return type of the wrapped function


async def authenticate_workos_session(
    session_token: str, workos_client: Optional[AsyncWorkOSClient] = None
) -> Tuple[Dict[str, Any], Optional[str]]:
    """
    Authenticate a WorkOS session and refresh if needed.
    This is a shared utility function used by both HTTP middleware and WebSocket connections.

    Args:
        session_token: WorkOS sealed session token from cookie
        workos_client: Optional WorkOS client instance to use

    Returns:
        tuple: (user_info, new_session_token) - user_info will be empty dict if auth fails

    Note:
        This function does not raise exceptions - it returns empty dict on failure
        along with None for the session token.
    """
    # Initialize WorkOS client if not provided
    workos = workos_client or AsyncWorkOSClient(
        api_key=settings.WORKOS_API_KEY,
        client_id=settings.WORKOS_CLIENT_ID,
    )

    try:
        # Load and authenticate the WorkOS session
        session = await workos.user_management.load_sealed_session(
            sealed_session=session_token,
            cookie_password=settings.WORKOS_COOKIE_PASSWORD,
        )

        auth_response = session.authenticate()
        new_session = None
        workos_user = None

        # Handle authentication result
        if auth_response.authenticated:
            # Authentication successful
            workos_user = auth_response.user  # type: ignore[reportOptionalMemberAccess]
        else:
            # Try to refresh the session
            try:
                refresh_result = await session.refresh(
                    cookie_password=settings.WORKOS_COOKIE_PASSWORD
                )

                if not refresh_result.authenticated:
                    # Authentication failed, even after refresh
                    auth_logger.warning(
                        f"Authentication failed even after refresh with reason: {refresh_result.reason}"  # type: ignore[reportOptionalMemberAccess]
                    )
                    return {}, None

                # Get user information via dictionary access for flexibility
                if hasattr(refresh_result, "__dict__"):
                    refresh_dict = refresh_result.__dict__
                    workos_user = refresh_dict.get("user")
                    new_session = refresh_dict.get("sealed_session")
                    if not workos_user:
                        auth_logger.error(
                            "Refresh successful but no user data in refresh result"
                        )
                        return {}, new_session
                else:
                    auth_logger.error("Refresh result doesn't have expected structure")
                    return {}, None

            except Exception as e:
                auth_logger.error(f"Session refresh error: {e}")
                return {}, None

        # Make sure we have a valid user before continuing
        if not workos_user:
            auth_logger.error("Invalid user data from WorkOS")
            return {}, new_session

        # Retrieve user from database
        try:
            user_email = workos_user.email
            user_data = await users_collection.find_one({"email": user_email})

            if not user_data:
                # User doesn't exist in our database
                auth_logger.warning(
                    f"User {user_email} authenticated but not found in database"
                )
                return {}, new_session

            # Prepare user info for return
            user_info = {
                "user_id": str(user_data.get("_id")),
                "auth_provider": "workos",
<<<<<<< HEAD
                "selected_model": user_data.get("selected_model"),
=======
                **user_data,
>>>>>>> 7bfaba87
            }

            user_info.pop("_id", None)
            return user_info, new_session

        except Exception as e:
            auth_logger.error(f"Error processing user data: {e}")
            return {}, new_session

    except Exception as e:
        auth_logger.error(f"Error in authenticate_workos_session: {e}")
        return {}, None<|MERGE_RESOLUTION|>--- conflicted
+++ resolved
@@ -100,11 +100,7 @@
             user_info = {
                 "user_id": str(user_data.get("_id")),
                 "auth_provider": "workos",
-<<<<<<< HEAD
-                "selected_model": user_data.get("selected_model"),
-=======
                 **user_data,
->>>>>>> 7bfaba87
             }
 
             user_info.pop("_id", None)
