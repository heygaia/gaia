[project]
name = "gaia"
version = "0.6.0-beta"
description = "Backend of GAIA - The personal AI assistant"
readme = "../README.md"
requires-python = ">=3.11"
authors = [
    {name = "Aryan Randeriya", email = "aryan@heygaia.io"},
    {name = "Dhruv Maradiya", email = "dhruv@heygaia.io"}
]

dependencies = [
  "langgraph-checkpoint-postgres>=2.0.21",
  "pyppeteer>=0.0.25",
  "assemblyai>=0.37.0",
  "beautifulsoup4==4.12.3",
  "browser-use>=0.1.40",
  "bs4==0.0.2",
  "cloudinary==1.41.0",
  "deepgram-sdk>=3.10.0",
  "docx2txt>=0.9",
  "fastapi[standard]==0.115.6",
  "google-api-core==2.24.0",
  "google-api-python-client>=2.162.0",
  "google-auth==2.38.0",
  "googleapis-common-protos==1.66.0",
  "groq==0.15.0",
  "html2text>=2024.2.26",
  "httpx==0.28.1",
  "langchain-groq>=0.3.2",
  "hyperframe==6.1.0",
  "idna==3.10",
  "infisicalsdk>=1.0.7",
  "itsdangerous>=2.2.0",
  "jieba==0.42.1",
  "jinja2==3.1.5",
  "joblib==1.4.2",
  "langchain-chroma>=0.2.2",
  "langchain-google-genai>=2.1.2",
  "langcodes==3.5.0",
  "language-data==1.3.0",
  "llvmlite==0.44.0",
  "lmnr[all]>=0.4.54",
  "lxml==6.0.0",
  "marisa-trie==1.2.1",
  "markdown-it-py==3.0.0",
  "markupsafe==3.0.2",
  "mdurl==0.1.2",
  "more-itertools==10.6.0",
  "motor==3.6.0",
  "openai>=1.69.0",
  "pendulum>=3.0.0",
  "pillow==11.0.0",
  "protobuf==5.29.5",
  "pydantic==2.10.4",
  "pydantic-settings>=2.8.1",
  "PyJWT>=2.10.0",
  "pymongo==4.9.2",
  "pymupdf>=1.25.5",
  "pypdf2==3.0.1",
  "pytesseract>=0.3.13",
  "redis==5.2.1",
  "rich==14.0.0",
  "starlette==0.41.3",
  "sumy==0.11.0",
  "tldextract>=5.1.3",
  "typing-extensions==4.12.2",
  "langchain-openai>=0.3.1",
  "pyowm>=3.3.0",
  "langgraph>=0.3.26",
  "ipython>=9.1.0",
  "uvicorn>=0.34.1",
  "hf-xet>=1.0.3",
  "llama-parse>=0.6.12",
  "llama-cloud-services>=0.6.15",
  "psycopg2-binary>=2.9.10",
  "uuid7>=0.1.0",
  "chromadb>=0.6.3",
  "slowapi>=0.1.9",
  "fastapi-mcp>=0.3.3",
  "langgraph-bigtool>=0.0.2",
  "mem0ai[graph]>=0.1.110",
  "aio-pika>=9.5.5",
  "aiolimiter>=1.2.1",
  "arq>=0.26.0",
  "croniter>=3.0.0",
  "e2b-code-interpreter>=1.2.0",
  "pypandoc>=1.15",
  "markdown2>=2.5.3",
  "pandas>=2.3.0",
  "resend>=2.10.0",
  "tomli>=2.2.1",
  "cfgv>=3.4.0",
  "pre-commit>=4.2.0",
  "ruff>=0.12.2",
  "mypy>=1.16.1",
  "types-redis>=4.6.0.20241004",
  "types-requests>=2.32.4.20250611",
  "types-pytz>=2025.2.0.20250516",
  "workos>=5.24.0",
  "asyncpg>=0.30.0",
  "authlib>=1.6.1",
  "composio>=0.8.7",
  "composio-langchain==0.8.0",
  "langchain>=0.3.26",
  "dodopayments>=1.49.0",
  "langchain-cerebras>=0.5.0",
  "standardwebhooks>=1.0.0",
<<<<<<< HEAD
  "langgraph-supervisor>=0.0.29",
=======
>>>>>>> 7bfaba87
]

[dependency-groups]
dev = [
  "mypy>=1.16.1",
  "ruff>=0.4.4",
  "pre-commit>=4.2.0",
  "types-pytz>=2025.2.0.20250516",
  "types-croniter>=6.0.0.20250626",
  "types-redis",
  "types-requests>=2.32.4.20250611",
  "types-beautifulsoup4>=4.12.0.20250516",
  "lxml-stubs>=0.5.1",
  "pandas-stubs>=2.3.0.250703",
  "types-deprecated>=1.2.15.20250304",
  "types-pygments>=2.19.0.20250516",
  "types-cachetools>=6.0.0.20250525",
  "types-cffi>=1.17.0.20250523",
  "types-colorama>=0.4.15.20240311",
  "types-decorator>=5.2.0.20250324",
  "types-defusedxml>=0.7.0.20250708",
  "types-greenlet>=3.2.0.20250417",
  "types-jsonschema>=4.24.0.20250708",
  "types-pexpect>=4.9.0.20250516",
  "types-protobuf>=6.30.2.20250703",
  "types-psutil>=7.0.0.20250601",
  "types-pyopenssl>=24.1.0.20240722",
  "types-pyasn1>=0.6.0.20250516",
  "types-python-dateutil>=2.9.0.20250708",
  "types-regex>=2024.11.6.20250403",
  "types-simplejson>=3.20.0.20250326",
  "types-tensorflow>=2.18.0.20250516",
  "types-tqdm>=4.67.0.20250516",
  "types-ujson>=5.10.0.20250326"
]

heavy = [
  "langchain",
  "langchain-community",
  "playwright",
]

[[tool.uv.index]]
name = "pytorch-cpu"
url = "https://download.pytorch.org/whl/cpu"
explicit = true

[tool.uv.sources]
torch = [
  { index = "pytorch-cpu" },
]

[project.urls]
Homepage = "https://heygaia.io"
Documentation = "https://docs.heygaia.io"
Repository = "https://github.com/heygaia/gaia"
Issues = "https://github.com/heygaia/gaia/issues"<|MERGE_RESOLUTION|>--- conflicted
+++ resolved
@@ -106,10 +106,6 @@
   "dodopayments>=1.49.0",
   "langchain-cerebras>=0.5.0",
   "standardwebhooks>=1.0.0",
-<<<<<<< HEAD
-  "langgraph-supervisor>=0.0.29",
-=======
->>>>>>> 7bfaba87
 ]
 
 [dependency-groups]
