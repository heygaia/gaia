[project]
name = "gaia"
version = "0.2.0-beta"
description = "Backend of GAIA - The personal AI assistant"
readme = "../README.md"
requires-python = ">=3.11"
authors = [
    {name = "Aryan Randeriya", email = "aryan@heygaia.io"},
    {name = "Dhruv Maradiya", email = "dhruv@heygaia.io"}
]

dependencies = [
  "langgraph-checkpoint-postgres>=2.0.21",
  "python-jose",
  "pyppeteer>=0.0.25",
  "assemblyai>=0.37.0",
  "beautifulsoup4==4.12.3",
  "browser-use>=0.1.40",
  "bs4==0.0.2",
  "cloudinary==1.41.0",
  "docx2txt>=0.9",
  "fastapi[standard]==0.115.6",
  "google-api-core==2.24.0",
  "google-api-python-client>=2.162.0",
  "google-auth==2.38.0",
  "googleapis-common-protos==1.66.0",
  "groq==0.15.0",
  "html2text>=2024.2.26",
  "httpx==0.28.1",
  "langchain-groq>=0.3.2",
  "hyperframe==6.1.0",
  "idna==3.10",
  "infisicalsdk>=1.0.7",
  "itsdangerous>=2.2.0",
  "jieba==0.42.1",
  "jinja2==3.1.5",
  "joblib==1.4.2",
  "langchain-chroma>=0.2.2",
  "langchain-google-genai>=2.1.2",
  "langcodes==3.5.0",
  "language-data==1.3.0",
  "llvmlite==0.44.0",
  "lmnr[all]>=0.4.54",
  "lxml==6.0.0",
  "marisa-trie==1.2.1",
  "markdown-it-py==3.0.0",
  "markupsafe==3.0.2",
  "mdurl==0.1.2",
  "more-itertools==10.6.0",
  "motor==3.6.0",
  "openai>=1.69.0",
  "pendulum>=3.0.0",
  "pillow==11.0.0",
  "protobuf==5.29.5",
  "pydantic==2.10.4",
  "pydantic-settings>=2.8.1",
  "PyJWT>=2.10.0",
  "pymongo==4.9.2",
  "pymupdf>=1.25.5",
  "pypdf2==3.0.1",
  "pytesseract>=0.3.13",
  "redis==5.2.1",
  "rich==14.0.0",
  "starlette==0.41.3",
  "sumy==0.11.0",
  "tldextract>=5.1.3",
  "typing-extensions==4.12.2",
  "langchain-openai>=0.3.1",
  "pyowm>=3.3.0",
  "langgraph>=0.3.26",
  "ipython>=9.1.0",
  "uvicorn>=0.34.1",
  "hf-xet>=1.0.3",
  "llama-parse>=0.6.12",
  "llama-cloud-services>=0.6.15",
  "psycopg2-binary>=2.9.10",
  "uuid7>=0.1.0",
  "chromadb>=0.6.3",
  "slowapi>=0.1.9",
  "fastapi-mcp>=0.3.3",
  "langgraph-bigtool>=0.0.2",
  "mem0ai[graph]>=0.1.110",
  "aio-pika>=9.5.5",
  "aiolimiter>=1.2.1",
  "pycountry>=24.6.1",
  "arq>=0.26.0",
  "croniter>=3.0.0",
  "e2b-code-interpreter>=1.2.0",
  "pypandoc>=1.15",
  "markdown2>=2.5.3",
  "pandas>=2.3.0",
  "resend>=2.10.0",
  "tomli>=2.2.1",
  "cfgv>=3.4.0",
  "pre-commit>=4.2.0",
  "ruff>=0.12.2",
  "mypy>=1.16.1",
  "types-redis>=4.6.0.20241004",
  "types-requests>=2.32.4.20250611",
  "types-pytz>=2025.2.0.20250516",
  "workos>=5.24.0",
  "asyncpg>=0.30.0",
  "authlib>=1.6.1",
<<<<<<< HEAD
  "livekit-api",
=======
  "langchain-cerebras>=0.5.0",
  "dodopayments>=1.44.0",
  "standardwebhooks>=1.0.0",
  "sentry-sdk[fastapi]>=2.32.0",
>>>>>>> 931a959a
]

[dependency-groups]
dev = [
  "mypy>=1.16.1",
  "ruff>=0.4.4",
  "pre-commit>=4.2.0",
  "types-pytz>=2025.2.0.20250516",
  "types-croniter>=6.0.0.20250626",
  "types-redis",
  "types-requests>=2.32.4.20250611",
  "types-beautifulsoup4>=4.12.0.20250516",
  "lxml-stubs>=0.5.1",
  "pandas-stubs>=2.3.0.250703",
  "types-deprecated>=1.2.15.20250304",
  "types-pygments>=2.19.0.20250516",
  "types-cachetools>=6.0.0.20250525",
  "types-cffi>=1.17.0.20250523",
  "types-colorama>=0.4.15.20240311",
  "types-decorator>=5.2.0.20250324",
  "types-defusedxml>=0.7.0.20250708",
  "types-greenlet>=3.2.0.20250417",
  "types-jsonschema>=4.24.0.20250708",
  "types-pexpect>=4.9.0.20250516",
  "types-protobuf>=6.30.2.20250703",
  "types-psutil>=7.0.0.20250601",
  "types-pyopenssl>=24.1.0.20240722",
  "types-pyasn1>=0.6.0.20250516",
  "types-python-dateutil>=2.9.0.20250708",
  "types-regex>=2024.11.6.20250403",
  "types-simplejson>=3.20.0.20250326",
  "types-tensorflow>=2.18.0.20250516",
  "types-tqdm>=4.67.0.20250516",
  "types-ujson>=5.10.0.20250326"
]

heavy = [
  "langchain",
  "langchain-community",
  "playwright",
]

[[tool.uv.index]]
name = "pytorch-cpu"
url = "https://download.pytorch.org/whl/cpu"
explicit = true

[tool.uv.sources]
torch = [
  { index = "pytorch-cpu" },
]

[project.urls]
Homepage = "https://heygaia.io"
Documentation = "https://docs.heygaia.io"
Repository = "https://github.com/heygaia/gaia"
Issues = "https://github.com/heygaia/gaia/issues"<|MERGE_RESOLUTION|>--- conflicted
+++ resolved
@@ -101,14 +101,11 @@
   "workos>=5.24.0",
   "asyncpg>=0.30.0",
   "authlib>=1.6.1",
-<<<<<<< HEAD
-  "livekit-api",
-=======
   "langchain-cerebras>=0.5.0",
   "dodopayments>=1.44.0",
   "standardwebhooks>=1.0.0",
   "sentry-sdk[fastapi]>=2.32.0",
->>>>>>> 931a959a
+  "livekit-api",
 ]
 
 [dependency-groups]
