[project]
name = "gaia"
version = "0.5.0-beta"
description = "Backend of GAIA - The personal AI assistant"
readme = "../README.md"
requires-python = ">=3.11"

dependencies = [
  "langgraph-checkpoint-postgres>=2.0.21",
  "pyppeteer>=0.0.25",
  "assemblyai>=0.37.0",
  "beautifulsoup4==4.12.3",
  "browser-use>=0.1.40",
  "bs4==0.0.2",
  "cloudinary==1.41.0",
  "deepgram-sdk>=3.10.0",
  "docx2txt>=0.9",
  "fastapi[standard]==0.115.6",
  "google-api-core==2.24.0",
  "google-api-python-client>=2.162.0",
  "google-auth==2.38.0",
  "googleapis-common-protos==1.66.0",
  "groq==0.15.0",
  "html2text>=2024.2.26",
  "httpx==0.28.1",
  "langchain-groq>=0.3.2",
  "hyperframe==6.1.0",
  "idna==3.10",
  "infisicalsdk>=1.0.7",
  "itsdangerous>=2.2.0",
  "jieba==0.42.1",
  "jinja2==3.1.5",
  "joblib==1.4.2",
  "langchain-chroma>=0.2.2",
  "langchain-google-genai>=2.1.2",
  "langcodes==3.5.0",
  "language-data==1.3.0",
  "llvmlite==0.44.0",
  "lmnr[all]>=0.4.54",
  "lxml==6.0.0",
  "marisa-trie==1.2.1",
  "markdown-it-py==3.0.0",
  "markupsafe==3.0.2",
  "mdurl==0.1.2",
  "more-itertools==10.6.0",
  "motor==3.6.0",
  "openai>=1.69.0",
  "pendulum>=3.0.0",
  "pillow==11.0.0",
  "protobuf==5.29.5",
  "pydantic==2.10.4",
  "pydantic-settings>=2.8.1",
  "PyJWT>=2.10.0",
  "pymongo==4.9.2",
  "pymupdf>=1.25.5",
  "pypdf2==3.0.1",
  "pytesseract>=0.3.13",
  "redis==5.2.1",
  "rich==14.0.0",
  "starlette==0.41.3",
  "sumy==0.11.0",
  "tldextract>=5.1.3",
  "typing-extensions==4.12.2",
  "langchain-openai>=0.3.1",
  "pyowm>=3.3.0",
  "ipython>=9.1.0",
  "uvicorn>=0.34.1",
  "hf-xet>=1.0.3",
  "llama-parse>=0.6.12",
  "llama-cloud-services>=0.6.15",
  "psycopg2-binary>=2.9.10",
  "uuid7>=0.1.0",
  "chromadb>=0.6.3",
  "slowapi>=0.1.9",
  "fastapi-mcp>=0.3.3",
  "langgraph-bigtool>=0.0.2",
  "mem0ai[graph]>=0.1.110",
  "aio-pika>=9.5.5",
  "aiolimiter>=1.2.1",
  "arq>=0.26.0",
  "croniter>=3.0.0",
  "e2b-code-interpreter>=1.2.0",
  "pypandoc>=1.15",
  "markdown2>=2.5.3",
  "pandas>=2.3.0",
  "resend>=2.10.0",
  "tomli>=2.2.1",
  "cfgv>=3.4.0",
  "pre-commit>=4.2.0",
  "ruff>=0.12.2",
  "mypy>=1.16.1",
  "types-redis>=4.6.0.20241004",
  "types-requests>=2.32.4.20250611",
  "types-pytz>=2025.2.0.20250516",
  "workos>=5.24.0",
  "asyncpg>=0.30.0",
  "authlib>=1.6.1",
  "composio>=0.8.7",
  "composio-langchain==0.8.0",
  "dodopayments>=1.49.0",
  "langchain-cerebras>=0.5.0",
  "standardwebhooks>=1.0.0",
  "psycopg[binary,pool]>=3.2.10",
  "langchain-core>=0.3.74",
  "langgraph>=0.6.5",
  "langchain>=0.3.27",
  "beartype>=0.21.0",
  "pyinstrument>=5.1.1",
  "stackprinter>=0.2.12",
  "loguru>=0.7.3",
  "fastapi-cache2[redis]>=0.1.8",
<<<<<<< HEAD
  "ujson>=5.11.0",
  "uvloop>=0.21.0",
=======
  "orjson>=3.11.3",
>>>>>>> d38bb656
]

## To run the tasks use commands like:
#   task dev
#   task start
[tool.taskipy.tasks]
dev = "uv run uvicorn app.main:app --port 8000 --reload --log-level warning"
start = "uv run fastapi run"
lint = "uvx ruff check ."
"lint.fix" = "uvx ruff check . --fix"
format = "uvx ruff format ."
mypy = "uvx mypy app --ignore-missing-imports"
schema = "uvx schemathesis run http://localhost:8000/openapi.json"
"schema.write" = "uvx schemathesis run http://localhost:8000/openapi.json --report-junit-path report.xml"
bandit = "uvx bandit -r app"
pip_audit = "uvx pip-audit"
detect_secrets = "uvx detect-secrets scan --all-files > .secrets.baseline"

[dependency-groups]
dev = [
  "mypy>=1.16.1",
  "ruff>=0.4.4",
  "pre-commit>=4.2.0",
  "types-pytz>=2025.2.0.20250516",
  "types-croniter>=6.0.0.20250626",
  "types-redis",
  "types-requests>=2.32.4.20250611",
  "types-beautifulsoup4>=4.12.0.20250516",
  "lxml-stubs>=0.5.1",
  "pandas-stubs>=2.3.0.250703",
  "types-deprecated>=1.2.15.20250304",
  "types-pygments>=2.19.0.20250516",
  "types-cachetools>=6.0.0.20250525",
  "types-cffi>=1.17.0.20250523",
  "types-colorama>=0.4.15.20240311",
  "types-decorator>=5.2.0.20250324",
  "types-defusedxml>=0.7.0.20250708",
  "types-greenlet>=3.2.0.20250417",
  "types-jsonschema>=4.24.0.20250708",
  "types-pexpect>=4.9.0.20250516",
  "types-protobuf>=6.30.2.20250703",
  "types-psutil>=7.0.0.20250601",
  "types-pyopenssl>=24.1.0.20240722",
  "types-pyasn1>=0.6.0.20250516",
  "types-python-dateutil>=2.9.0.20250708",
  "types-regex>=2024.11.6.20250403",
  "types-simplejson>=3.20.0.20250326",
  "types-tensorflow>=2.18.0.20250516",
  "types-tqdm>=4.67.0.20250516",
  "types-ujson>=5.10.0.20250326",
  "taskipy>=1.14.1",
]

heavy = [
  "langchain",
  "langchain-community",
  "playwright",
]

[[tool.uv.index]]
name = "pytorch-cpu"
url = "https://download.pytorch.org/whl/cpu"
explicit = true

[tool.uv.sources]
torch = [
  { index = "pytorch-cpu" },
]

[project.urls]
Homepage = "https://heygaia.io"
Documentation = "https://docs.heygaia.io"
Repository = "https://github.com/heygaia/gaia"
Issues = "https://github.com/heygaia/gaia/issues"<|MERGE_RESOLUTION|>--- conflicted
+++ resolved
@@ -109,12 +109,9 @@
   "stackprinter>=0.2.12",
   "loguru>=0.7.3",
   "fastapi-cache2[redis]>=0.1.8",
-<<<<<<< HEAD
   "ujson>=5.11.0",
   "uvloop>=0.21.0",
-=======
   "orjson>=3.11.3",
->>>>>>> d38bb656
 ]
 
 ## To run the tasks use commands like:
