[project]
name = "gaia"
version = "0.5.0-beta"
description = "Backend of GAIA - The personal AI assistant"
readme = "../README.md"
requires-python = ">=3.11"

dependencies = [
  "langgraph-checkpoint-postgres>=2.0.21",
  "python-jose",
  "pyppeteer>=0.0.25",
  "assemblyai>=0.37.0",
  "beautifulsoup4==4.12.3",
  "browser-use>=0.1.40",
  "bs4==0.0.2",
  "cloudinary==1.41.0",
  "docx2txt>=0.9",
  "fastapi[standard]==0.115.6",
  "google-api-core==2.24.0",
  "google-api-python-client>=2.162.0",
  "google-auth==2.38.0",
  "googleapis-common-protos==1.66.0",
  "groq==0.15.0",
  "html2text>=2024.2.26",
  "httpx==0.28.1",
  "langchain-groq>=0.3.2",
  "hyperframe==6.1.0",
  "idna==3.10",
  "infisicalsdk>=1.0.7",
  "itsdangerous>=2.2.0",
  "jieba==0.42.1",
  "jinja2==3.1.5",
  "joblib==1.4.2",
  "langchain-chroma>=0.2.2",
  "langchain-google-genai>=2.1.2",
  "langcodes==3.5.0",
  "language-data==1.3.0",
  "llvmlite==0.44.0",
  "lmnr[all]>=0.4.54",
  "lxml==6.0.0",
  "marisa-trie==1.2.1",
  "markdown-it-py==3.0.0",
  "markupsafe==3.0.2",
  "mdurl==0.1.2",
  "more-itertools==10.6.0",
  "motor==3.6.0",
  "openai>=1.69.0",
  "pendulum>=3.0.0",
  "pillow==11.0.0",
  "protobuf==5.29.5",
  "pydantic==2.10.4",
  "pydantic-settings>=2.8.1",
  "PyJWT>=2.10.0",
  "pymongo==4.9.2",
  "pymupdf>=1.25.5",
  "pypdf2==3.0.1",
  "pytesseract>=0.3.13",
  "redis==5.2.1",
  "rich==14.0.0",
  "starlette==0.41.3",
  "sumy==0.11.0",
  "tldextract>=5.1.3",
  "typing-extensions==4.12.2",
  "langchain-openai>=0.3.1",
  "pyowm>=3.3.0",
  "ipython>=9.1.0",
  "uvicorn>=0.34.1",
  "hf-xet>=1.0.3",
  "llama-parse>=0.6.12",
  "llama-cloud-services>=0.6.15",
  "psycopg2-binary>=2.9.10",
  "uuid7>=0.1.0",
  "chromadb>=0.6.3",
  "slowapi>=0.1.9",
  "fastapi-mcp>=0.3.3",
  "langgraph-bigtool>=0.0.2",
  "mem0ai[graph]>=0.1.110",
  "aio-pika>=9.5.5",
  "aiolimiter>=1.2.1",
  "arq>=0.26.0",
  "croniter>=3.0.0",
  "e2b-code-interpreter>=1.2.0",
  "pypandoc>=1.15",
  "markdown2>=2.5.3",
  "pandas>=2.3.0",
  "resend>=2.10.0",
  "tomli>=2.2.1",
  "cfgv>=3.4.0",
  "pre-commit>=4.2.0",
  "ruff>=0.12.2",
  "mypy>=1.16.1",
  "types-redis>=4.6.0.20241004",
  "types-requests>=2.32.4.20250611",
  "types-pytz>=2025.2.0.20250516",
  "workos>=5.24.0",
  "asyncpg>=0.30.0",
  "authlib>=1.6.1",
  "composio>=0.8.7",
  "composio-langchain==0.8.0",
  "dodopayments>=1.49.0",
  "langchain-cerebras>=0.5.0",
  "standardwebhooks>=1.0.0",
<<<<<<< HEAD
  "psycopg[binary,pool]>=3.2.10",
  "langchain-core>=0.3.74",
  "langgraph>=0.6.5",
  "langchain>=0.3.27",
  "beartype>=0.21.0",
  "pyinstrument>=5.1.1",
  "stackprinter>=0.2.12",
  "loguru>=0.7.3",
  "fastapi-cache2[redis]>=0.1.8",
  "ujson>=5.11.0",
  "uvloop>=0.21.0",
=======
  "sentry-sdk[fastapi]>=2.32.0",
  "livekit-api",
>>>>>>> f51a4729
]

## To run the tasks use commands like:
#   task dev
#   task start
[tool.taskipy.tasks]
dev = "uv run uvicorn app.main:app --port 8000 --reload --log-level warning"
start = "uv run fastapi run"
lint = "uvx ruff check ."
"lint.fix" = "uvx ruff check . --fix"
format = "uvx ruff format ."
mypy = "uvx mypy app --ignore-missing-imports"
schema = "uvx schemathesis run http://localhost:8000/openapi.json"
"schema.write" = "uvx schemathesis run http://localhost:8000/openapi.json --report-junit-path report.xml"
bandit = "uvx bandit -r app"
pip_audit = "uvx pip-audit"
detect_secrets = "uvx detect-secrets scan --all-files" # pragma: allowlist secret

[dependency-groups]
dev = [
  "mypy>=1.16.1",
  "ruff>=0.4.4",
  "pre-commit>=4.2.0",
  "types-pytz>=2025.2.0.20250516",
  "types-croniter>=6.0.0.20250626",
  "types-redis",
  "types-requests>=2.32.4.20250611",
  "types-beautifulsoup4>=4.12.0.20250516",
  "lxml-stubs>=0.5.1",
  "pandas-stubs>=2.3.0.250703",
  "types-deprecated>=1.2.15.20250304",
  "types-pygments>=2.19.0.20250516",
  "types-cachetools>=6.0.0.20250525",
  "types-cffi>=1.17.0.20250523",
  "types-colorama>=0.4.15.20240311",
  "types-decorator>=5.2.0.20250324",
  "types-defusedxml>=0.7.0.20250708",
  "types-greenlet>=3.2.0.20250417",
  "types-jsonschema>=4.24.0.20250708",
  "types-pexpect>=4.9.0.20250516",
  "types-protobuf>=6.30.2.20250703",
  "types-psutil>=7.0.0.20250601",
  "types-pyopenssl>=24.1.0.20240722",
  "types-pyasn1>=0.6.0.20250516",
  "types-python-dateutil>=2.9.0.20250708",
  "types-regex>=2024.11.6.20250403",
  "types-simplejson>=3.20.0.20250326",
  "types-tensorflow>=2.18.0.20250516",
  "types-tqdm>=4.67.0.20250516",
  "types-ujson>=5.10.0.20250326",
  "taskipy>=1.14.1",
]

heavy = [
  "langchain",
  "langchain-community",
  "playwright",
]

[[tool.uv.index]]
name = "pytorch-cpu"
url = "https://download.pytorch.org/whl/cpu"
explicit = true

[tool.uv.sources]
torch = [
  { index = "pytorch-cpu" },
]

[project.urls]
Homepage = "https://heygaia.io"
Documentation = "https://docs.heygaia.io"
Repository = "https://github.com/heygaia/gaia"
Issues = "https://github.com/heygaia/gaia/issues"<|MERGE_RESOLUTION|>--- conflicted
+++ resolved
@@ -100,7 +100,6 @@
   "dodopayments>=1.49.0",
   "langchain-cerebras>=0.5.0",
   "standardwebhooks>=1.0.0",
-<<<<<<< HEAD
   "psycopg[binary,pool]>=3.2.10",
   "langchain-core>=0.3.74",
   "langgraph>=0.6.5",
@@ -111,11 +110,7 @@
   "loguru>=0.7.3",
   "fastapi-cache2[redis]>=0.1.8",
   "ujson>=5.11.0",
-  "uvloop>=0.21.0",
-=======
-  "sentry-sdk[fastapi]>=2.32.0",
   "livekit-api",
->>>>>>> f51a4729
 ]
 
 ## To run the tasks use commands like:
