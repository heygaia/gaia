name: Release Please

on:
  push:
    branches:
<<<<<<< HEAD
      - develop
=======
      - master
>>>>>>> 702ca3b9
  workflow_dispatch:

permissions:
  contents: write
  pull-requests: write

jobs:
  release-please:
    runs-on: ubuntu-latest
    steps:
      - uses: googleapis/release-please-action@v4
        with:
<<<<<<< HEAD
          token: ${{ secrets.RELEASE_PLEASE_TOKEN }}
          release-type: simple
          config-file: .github/release-please-config.json
=======
          token: ${{ secrets.RELEASE_PLEASE_TOKEN }}
>>>>>>> 702ca3b9
<|MERGE_RESOLUTION|>--- conflicted
+++ resolved
@@ -3,11 +3,7 @@
 on:
   push:
     branches:
-<<<<<<< HEAD
-      - develop
-=======
       - master
->>>>>>> 702ca3b9
   workflow_dispatch:
 
 permissions:
@@ -20,10 +16,4 @@
     steps:
       - uses: googleapis/release-please-action@v4
         with:
-<<<<<<< HEAD
-          token: ${{ secrets.RELEASE_PLEASE_TOKEN }}
-          release-type: simple
-          config-file: .github/release-please-config.json
-=======
-          token: ${{ secrets.RELEASE_PLEASE_TOKEN }}
->>>>>>> 702ca3b9
+          token: ${{ secrets.RELEASE_PLEASE_TOKEN }}