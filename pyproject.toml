--- conflicted
+++ resolved
@@ -4,14 +4,7 @@
 description = "Backend of GAIA - The personal AI assistant"
 readme = "README.md"
 requires-python = ">=3.11"
-<<<<<<< HEAD
 dependencies = [
-=======
-dependencies = []
-
-[dependency-groups]
-core = [
->>>>>>> bf8e2f90
   "langgraph-checkpoint-postgres>=2.0.21",
   "pyppeteer>=0.0.25",
   "assemblyai>=0.37.0",
