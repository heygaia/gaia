--- conflicted
+++ resolved
@@ -294,13 +294,8 @@
       <div className="shrink-0 bg-white px-4 py-3">
         <div className="flex items-center justify-between">
           <div className="flex items-center gap-3">
-<<<<<<< HEAD
-            <img
+            <Image
               src="/icons/googlecalendar.webp"
-=======
-            <Image
-              src="https://upload.wikimedia.org/wikipedia/commons/thumb/a/a5/Google_Calendar_icon_%282020%29.svg/640px-Google_Calendar_icon_%282020%29.svg.png"
->>>>>>> 4bdd0a4d
               alt="Google Calendar"
               className="h-7 w-7"
               width={28}
