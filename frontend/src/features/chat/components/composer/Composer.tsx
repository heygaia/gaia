<<<<<<< HEAD
import { useParams } from "next/navigation";
=======
>>>>>>> 7bfaba87
import React, {
  useEffect,
  useImperativeHandle,
  useMemo,
  useRef,
  useState,
} from "react";

import FilePreview, {
  UploadedFilePreview,
} from "@/features/chat/components/files/FilePreview";
import FileUpload from "@/features/chat/components/files/FileUpload";
import { useLoading } from "@/features/chat/hooks/useLoading";
import { useSendMessage } from "@/features/chat/hooks/useSendMessage";
import { useWorkflowSelection } from "@/features/chat/hooks/useWorkflowSelection";
import { useIntegrations } from "@/features/integrations/hooks/useIntegrations";
import {
  useComposerFiles,
  useComposerModeSelection,
  useComposerTextActions,
  useComposerUI,
  useInputText,
} from "@/stores/composerStore";
import { useWorkflowSelectionStore } from "@/stores/workflowSelectionStore";
import { FileData, SearchMode } from "@/types/shared";

import ComposerInput, { ComposerInputRef } from "./ComposerInput";
import ComposerToolbar from "./ComposerToolbar";
import IntegrationsBanner from "./IntegrationsBanner";
import SelectedToolIndicator from "./SelectedToolIndicator";
import SelectedWorkflowIndicator from "./SelectedWorkflowIndicator";

interface MainSearchbarProps {
  scrollToBottom: () => void;
  inputRef: React.RefObject<HTMLTextAreaElement | null>;
  fileUploadRef?: React.RefObject<{
    openFileUploadModal: () => void;
    handleDroppedFiles: (files: File[]) => void;
  } | null>;
  appendToInputRef?: React.RefObject<((text: string) => void) | null>;
  droppedFiles?: File[];
  onDroppedFilesProcessed?: () => void;
  hasMessages: boolean;
}

const Composer: React.FC<MainSearchbarProps> = ({
  scrollToBottom,
  inputRef,
  fileUploadRef,
  appendToInputRef,
  droppedFiles,
  onDroppedFilesProcessed,
  hasMessages,
}) => {
  const [currentHeight, setCurrentHeight] = useState<number>(24);
  const composerInputRef = useRef<ComposerInputRef>(null);
  const inputText = useInputText();
  const { setInputText, clearInputText } = useComposerTextActions();
  const {
    selectedMode,
    selectedTool,
    selectedToolCategory,
    setSelectedMode,
    setSelectedTool,
    setSelectedToolCategory,
    clearToolSelection,
  } = useComposerModeSelection();
  const {
    fileUploadModal,
    uploadedFiles,
    uploadedFileData,
    pendingDroppedFiles,
    setFileUploadModal,
    setUploadedFiles,
    setUploadedFileData,
    setPendingDroppedFiles,
    removeUploadedFile,
    clearAllFiles,
  } = useComposerFiles();
  const { isSlashCommandDropdownOpen, setIsSlashCommandDropdownOpen } =
    useComposerUI();
  const { autoSend, setAutoSend } = useWorkflowSelectionStore();

  const sendMessage = useSendMessage();
  const { isLoading, setIsLoading } = useLoading();
  const { integrations, isLoading: integrationsLoading } = useIntegrations();
  const { selectedWorkflow, clearSelectedWorkflow } = useWorkflowSelection();
  const currentMode = useMemo(
    () => Array.from(selectedMode)[0],
    [selectedMode],
  );

  // When workflow is selected, handle auto-send with a brief delay to allow UI to update
  useEffect(() => {
    if (!(selectedWorkflow && autoSend)) return;
    setAutoSend(false);
    setIsLoading(true);
    sendMessage("Run this workflow", [], null, null, selectedWorkflow);
    clearSelectedWorkflow();

    if (inputRef.current) inputRef.current.focus();

    // Scroll to show the composer instead of bottom when workflow runs
    setTimeout(() => {
      if (inputRef.current) {
        inputRef.current.scrollIntoView({
          behavior: "smooth",
          block: "center",
        });
      }
    }, 200); // Small delay to allow message to render
  }, [
    selectedWorkflow,
    autoSend,
    setAutoSend,
    sendMessage,
    setIsLoading,
    clearSelectedWorkflow,
    inputRef,
  ]);

  // Expose file upload functions to parent component via ref
  useImperativeHandle(
    fileUploadRef,
    () => ({
      openFileUploadModal: () => {
        setFileUploadModal(true);
      },
      handleDroppedFiles: (files: File[]) => {
        setPendingDroppedFiles(files);
      },
    }),
    [],
  );

  // Process dropped files when the upload modal opens
  useEffect(() => {
    if (fileUploadModal && pendingDroppedFiles.length > 0) {
      // We'll handle this in the FileUpload component
      // Just clear the pending files here after the modal is opened
      setPendingDroppedFiles([]);
      if (onDroppedFilesProcessed) {
        onDroppedFilesProcessed();
      }
    }
  }, [fileUploadModal, pendingDroppedFiles, onDroppedFilesProcessed]);

  // Process any droppedFiles passed from parent when they change
  useEffect(() => {
    if (droppedFiles && droppedFiles.length > 0) {
      setPendingDroppedFiles(droppedFiles);
      setFileUploadModal(true);
    }
  }, [droppedFiles]);

  const handleFormSubmit = (e?: React.FormEvent<HTMLFormElement>) => {
    if (e) e.preventDefault();
    // Only prevent submission if there's no text AND no files AND no selected tool AND no selected workflow
    if (
      !inputText &&
      uploadedFiles.length === 0 &&
      !selectedTool &&
      !selectedWorkflow
    ) {
      return;
    }
    setIsLoading(true);

    sendMessage(
      inputText,
      uploadedFileData,
      selectedTool,
      selectedToolCategory,
      selectedWorkflow,
    );

    clearInputText();
    clearAllFiles();
    clearToolSelection();
    clearSelectedWorkflow();

    if (inputRef) inputRef.current?.focus();
    scrollToBottom();
  };

  const handleKeyDown: React.KeyboardEventHandler<HTMLInputElement> = (
    event,
  ) => {
    if (event.key === "Enter" && !event.shiftKey && !isLoading) {
      event.preventDefault();
      handleFormSubmit();
    }
  };

  const openFileUploadModal = () => {
    setFileUploadModal(true);
  };

  const handleSelectionChange = (mode: SearchMode) => {
    if (currentMode === mode) setSelectedMode(new Set([null]));
    else setSelectedMode(new Set([mode]));
    // Clear selected tool when mode changes
    setSelectedTool(null);
    setSelectedToolCategory(null);
    // Clear selected workflow when mode changes
    clearSelectedWorkflow();
    // If the user selects upload_file mode, open the file selector immediately
    if (mode === "upload_file")
      setTimeout(() => {
        openFileUploadModal();
      }, 100);
  };

  const handleSlashCommandSelect = (toolName: string, toolCategory: string) => {
    setSelectedTool(toolName);
    setSelectedToolCategory(toolCategory);
    // Clear the current mode when a tool is selected via slash command
    setSelectedMode(new Set([null]));
    // Clear selected workflow when tool is selected
    clearSelectedWorkflow();
  };

  const handleRemoveSelectedTool = () => {
    setSelectedTool(null);
    setSelectedToolCategory(null);
  };

  const handleToggleSlashCommandDropdown = () => {
    // Focus the input first - this will naturally trigger slash command detection
    if (inputRef.current) {
      inputRef.current.focus();
    }

    composerInputRef.current?.toggleSlashCommandDropdown();
    // Update the state to reflect the current dropdown state
    setIsSlashCommandDropdownOpen(
      composerInputRef.current?.isSlashCommandDropdownOpen() || false,
    );
  };

  // Sync the state with the actual dropdown state
  useEffect(() => {
    const interval = setInterval(() => {
      const isOpen =
        composerInputRef.current?.isSlashCommandDropdownOpen() || false;
      setIsSlashCommandDropdownOpen(isOpen);
    }, 100);

    return () => clearInterval(interval);
  }, []);

  const handleFilesUploaded = (files: UploadedFilePreview[]) => {
    if (files.length === 0) {
      // If no files, just clear the uploaded files
      setUploadedFiles([]);
      setUploadedFileData([]);
      return;
    }

    // Check if these are temporary files (with loading state) or final uploaded files
    const tempFiles = files.some((file) => file.isUploading);

    if (tempFiles) {
      // These are temporary files with loading state, just set them
      setUploadedFiles(files);
      return;
    }
    // These are the final uploaded files, replace temp files with final versions
    setUploadedFiles(
      files.map((file) => {
        // Find the corresponding final file (if any)
        const finalFile = files.find((f) => f.tempId === file.id);
        // If found, return the final file, otherwise keep the previous file
        return finalFile || file;
      }),
    );

    // Now process the complete file data from the response
    const fileDataArray = files.map((file) => {
      // For files that have complete response data (not temp files):
      // Use the data from the API response, including description and message
      return {
        fileId: file.id,
        url: file.url,
        filename: file.name,
        description: file.description || `File: ${file.name}`,
        type: file.type,
        message: file.message || "File uploaded successfully",
      } as FileData;
    });

    // Store the complete file data
    setUploadedFileData(fileDataArray);
  };

  // Handle paste event for images
  const handlePaste = (e: ClipboardEvent) => {
    const items = e.clipboardData?.items;
    if (!items) return;
    for (let i = 0; i < items.length; i++) {
      if (items[i].type.indexOf("image") !== -1) {
        const file = items[i].getAsFile();
        if (file) {
          e.preventDefault();
          // Open the file upload modal with the pasted image
          setFileUploadModal(true);
          setPendingDroppedFiles([file]); // Store the pasted file
          break;
        }
      }
    }
  };

  // Add paste event listener for images
  useEffect(() => {
    document.addEventListener("paste", handlePaste);
    return () => {
      document.removeEventListener("paste", handlePaste);
    };
  }, []);

  // Function to append text to the input
  const appendToInput = (text: string) => {
    const currentText = inputText;
    const newText = currentText ? `${currentText} ${text}` : text;
    setInputText(newText);
    // Focus the input after appending
    if (inputRef.current) {
      inputRef.current.focus();
    }
  };

  // Expose appendToInput function to parent via ref
  useImperativeHandle(appendToInputRef, () => appendToInput, [appendToInput]);

  return (
    <div className="searchbar_container relative pb-1">
      <IntegrationsBanner
        integrations={integrations}
        isLoading={integrationsLoading}
        hasMessages={hasMessages}
        onToggleSlashCommand={handleToggleSlashCommandDropdown}
      />
      <div className="searchbar relative z-[2] rounded-3xl bg-zinc-800 px-1 pt-1 pb-2">
        <FilePreview files={uploadedFiles} onRemove={removeUploadedFile} />
        <SelectedToolIndicator
          toolName={selectedTool}
          toolCategory={selectedToolCategory}
          onRemove={handleRemoveSelectedTool}
        />
        <SelectedWorkflowIndicator
          workflow={selectedWorkflow}
          onRemove={clearSelectedWorkflow}
        />
        <ComposerInput
          ref={composerInputRef}
          searchbarText={inputText}
          onSearchbarTextChange={setInputText}
          handleFormSubmit={handleFormSubmit}
          handleKeyDown={handleKeyDown}
          currentHeight={currentHeight}
          onHeightChange={setCurrentHeight}
          inputRef={inputRef}
          hasMessages={hasMessages}
          onSlashCommandSelect={handleSlashCommandSelect}
        />
        <ComposerToolbar
          selectedMode={selectedMode}
          openFileUploadModal={openFileUploadModal}
          handleFormSubmit={handleFormSubmit}
          searchbarText={inputText}
          handleSelectionChange={handleSelectionChange}
          selectedTool={selectedTool}
          onToggleSlashCommandDropdown={handleToggleSlashCommandDropdown}
          isSlashCommandDropdownOpen={isSlashCommandDropdownOpen}
        />
      </div>
      <FileUpload
        open={fileUploadModal}
        onOpenChange={setFileUploadModal}
        onFilesUploaded={handleFilesUploaded}
        initialFiles={pendingDroppedFiles}
        isPastedFile={pendingDroppedFiles.some((file) =>
          file.type.includes("image"),
        )}
      />
    </div>
  );
};

export default Composer;<|MERGE_RESOLUTION|>--- conflicted
+++ resolved
@@ -1,7 +1,3 @@
-<<<<<<< HEAD
-import { useParams } from "next/navigation";
-=======
->>>>>>> 7bfaba87
 import React, {
   useEffect,
   useImperativeHandle,
