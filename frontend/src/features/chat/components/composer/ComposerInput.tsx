--- conflicted
+++ resolved
@@ -1,8 +1,4 @@
 import { Textarea } from "@heroui/input";
-<<<<<<< HEAD
-import { Kbd } from "@heroui/kbd";
-=======
->>>>>>> 23ae662e
 import React, {
   useCallback,
   useEffect,
@@ -321,7 +317,7 @@
     return (
       <>
         {slashCommandState.isActive && (
-          <div className="bg-black/05 pointer-events-none fixed top-0 left-0 z-[-1] h-screen w-screen backdrop-blur-xs" />
+          <div className="bg-black/05 backdrop-blur-xs pointer-events-none fixed left-0 top-0 z-[-1] h-screen w-screen" />
         )}
 
         <form onSubmit={handleFormSubmit}>
