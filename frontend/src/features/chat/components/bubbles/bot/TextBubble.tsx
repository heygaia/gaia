--- conflicted
+++ resolved
@@ -267,8 +267,6 @@
       )}
 
       {!!code_data && <CodeExecutionSection code_data={code_data!} />}
-<<<<<<< HEAD
-=======
 
       {!!notification_data && (
         <NotificationListSection
@@ -280,7 +278,7 @@
       {!!follow_up_actions && follow_up_actions?.length > 0 && (
         <FollowUpActions actions={follow_up_actions} loading={!!loading} />
       )}
->>>>>>> 5173693a
+      
     </>
   );
 }