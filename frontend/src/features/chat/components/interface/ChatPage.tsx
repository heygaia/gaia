"use client";

<<<<<<< HEAD
import { useSearchParams } from "next/navigation";
import React, { useEffect } from "react";
=======
import Image from "next/image";
import { VoiceApp } from "@/features/chat/components/composer/VoiceModeOverlay";
import {
  useParams,
  usePathname,
  useRouter,
  useSearchParams,
} from "next/navigation";
import React, { useEffect, useMemo, useRef, useState } from "react";
>>>>>>> f51a4729

import { chatApi } from "@/features/chat/api/chatApi";
import { FileDropModal } from "@/features/chat/components/files/FileDropModal";
import { useConversation } from "@/features/chat/hooks/useConversation";
import { useDragAndDrop } from "@/hooks/ui/useDragAndDrop";
import {
  useComposerTextActions,
  usePendingPrompt,
} from "@/stores/composerStore";

import { useChatLayout, useScrollBehavior } from "./hooks";
import { ChatWithMessages, NewChatLayout } from "./layouts";
import ScrollToBottomButton from "./ScrollToBottomButton";

const ChatPage = React.memo(function MainChat() {
  const searchParams = useSearchParams();

  const { updateConvoMessages, clearMessages, convoMessages } =
    useConversation();
<<<<<<< HEAD
  const pendingPrompt = usePendingPrompt();
  const { clearPendingPrompt } = useComposerTextActions();
=======
  const { conversations } = useConversationList();
  const { id: convoIdParam } = useParams<{ id: string }>();
  const messageId = searchParams.get("messageId");

  const chatRef = useRef<HTMLDivElement>(null);
  const scrollContainerRef = useRef<HTMLDivElement>(null);
  const inputRef = useRef<HTMLTextAreaElement | null>(null);
  // const [isAtBottom, setIsAtBottom] = useState(false);
  const [voiceModeActive, setVoiceModeActive] = useState(false);
  const [droppedFiles, setDroppedFiles] = useState<File[]>([]);
  const fileUploadRef = useRef<{
    openFileUploadModal: () => void;
    handleDroppedFiles: (files: File[]) => void;
  } | null>(null);

  const appendToInputRef = useRef<((text: string) => void) | null>(null);

  // Find the current conversation
  const conversation = useMemo(() => {
    return conversations.find(
      (convo) => convo.conversation_id === convoIdParam,
    );
  }, [conversations, convoIdParam]);

  // Check if there are any messages to determine layout
  const hasMessages = useMemo(() => {
    if (!convoMessages) return false;
>>>>>>> f51a4729

  const {
    hasMessages,
    chatRef,
    dummySectionRef,
    inputRef,
    droppedFiles,
    setDroppedFiles,
    fileUploadRef,
    appendToInputRef,
    convoIdParam,
  } = useChatLayout();

  const {
    scrollContainerRef,
    scrollToBottom,
    handleScroll,
    shouldShowScrollButton,
  } = useScrollBehavior(hasMessages, convoMessages?.length);

  // Drag and drop functionality
  const { isDragging, dragHandlers } = useDragAndDrop({
    onDrop: (files: File[]) => {
      setDroppedFiles(files);
      if (fileUploadRef.current) {
        fileUploadRef.current.handleDroppedFiles(files);
        fileUploadRef.current.openFileUploadModal();
      }
    },
    multiple: true,
  });

  // Message fetching effect
  useEffect(() => {
    const loadMessages = async () => {
      if (convoIdParam) {
        try {
          const messages = await chatApi.fetchMessages(convoIdParam);
          updateConvoMessages(messages);
        } catch (error) {
          console.error("Failed to fetch messages:", error);
        }
      } else {
        clearMessages();
      }
    };

    loadMessages();
    // eslint-disable-next-line react-hooks/exhaustive-deps
  }, [convoIdParam]);

  // Handle pending prompt from global composer
  useEffect(() => {
    if (pendingPrompt && appendToInputRef.current) {
      appendToInputRef.current(pendingPrompt);
      clearPendingPrompt();
    }
  }, [pendingPrompt, clearPendingPrompt, appendToInputRef]);

  // Common composer props
  const composerProps = {
    inputRef,
    scrollToBottom,
    fileUploadRef,
    appendToInputRef,
    droppedFiles,
    onDroppedFilesProcessed: () => setDroppedFiles([]),
    hasMessages,
    voiceModeActive: () => setVoiceModeActive(true),
  };

  return (
<<<<<<< HEAD
    <div className="flex h-full flex-col">
      <FileDropModal isDragging={isDragging} />

      {hasMessages ? (
        <>
          <ChatWithMessages
            scrollContainerRef={scrollContainerRef}
            chatRef={chatRef}
            handleScroll={handleScroll}
            dragHandlers={dragHandlers}
            composerProps={composerProps}
          />
          <ScrollToBottomButton
            onScrollToBottom={scrollToBottom}
            shouldShow={shouldShowScrollButton}
            hasMessages={hasMessages}
          />
        </>
      ) : (
        <>
          <NewChatLayout
            scrollContainerRef={scrollContainerRef}
            dummySectionRef={dummySectionRef}
            handleScroll={handleScroll}
            dragHandlers={dragHandlers}
            composerProps={composerProps}
          />
          <ScrollToBottomButton
            onScrollToBottom={scrollToBottom}
            shouldShow={shouldShowScrollButton}
            hasMessages={hasMessages}
          />
        </>
      )}
    </div>
=======
    <ComposerProvider value={{ appendToInput }}>
      <div className="flex h-full flex-col">
        {voiceModeActive ? (
          <VoiceApp onEndCall={() => setVoiceModeActive(false)} />
        ) : hasMessages ? (
          // Layout with messages: Chat at top, composer at bottom
          <>
            <div
              ref={scrollContainerRef}
              className={`${dragContainerClass} flex-1 justify-center overflow-y-auto`}
              {...dragHandlers}
            >
              <FileDropModal isDragging={isDragging} />
              <div
                ref={chatRef}
                className="conversation_history w-full max-w-(--breakpoint-lg) p-2 sm:p-4"
              >
                <ChatRenderer />
              </div>
            </div>
            <ScrollToBottomButton
              containerRef={scrollContainerRef}
              onScrollToBottom={scrollToBottom}
              threshold={150}
            />
            <div className="flex-shrink-0 pb-2">
              <Composer {...composerProps} />
            </div>
          </>
        ) : (
          // Layout without messages: Centered composer
          <div
            className={`${dragContainerClass} h-[calc(100%-50px)] items-center justify-center`}
            {...dragHandlers}
          >
            <FileDropModal isDragging={isDragging} />
            <div className="flex w-full max-w-(--breakpoint-xl) flex-col items-center justify-center gap-10 p-4">
              <div className="flex flex-col items-center gap-2">
                <Image
                  alt="GAIA Logo"
                  src="/branding/logo.webp"
                  width={110}
                  height={110}
                />
                <StarterText />
              </div>
              <div className="w-full">
                <Composer {...composerProps} />
              </div>
            </div>
          </div>
        )}
      </div>
    </ComposerProvider>
>>>>>>> f51a4729
  );
});

export default ChatPage;<|MERGE_RESOLUTION|>--- conflicted
+++ resolved
@@ -1,19 +1,8 @@
 "use client";
 
-<<<<<<< HEAD
+import { VoiceApp } from "@/features/chat/components/composer/VoiceModeOverlay";
 import { useSearchParams } from "next/navigation";
-import React, { useEffect } from "react";
-=======
-import Image from "next/image";
-import { VoiceApp } from "@/features/chat/components/composer/VoiceModeOverlay";
-import {
-  useParams,
-  usePathname,
-  useRouter,
-  useSearchParams,
-} from "next/navigation";
-import React, { useEffect, useMemo, useRef, useState } from "react";
->>>>>>> f51a4729
+import React, { useEffect, useState } from "react";
 
 import { chatApi } from "@/features/chat/api/chatApi";
 import { FileDropModal } from "@/features/chat/components/files/FileDropModal";
@@ -30,41 +19,11 @@
 
 const ChatPage = React.memo(function MainChat() {
   const searchParams = useSearchParams();
-
+  const [voiceModeActive, setVoiceModeActive] = useState(false);
   const { updateConvoMessages, clearMessages, convoMessages } =
     useConversation();
-<<<<<<< HEAD
   const pendingPrompt = usePendingPrompt();
   const { clearPendingPrompt } = useComposerTextActions();
-=======
-  const { conversations } = useConversationList();
-  const { id: convoIdParam } = useParams<{ id: string }>();
-  const messageId = searchParams.get("messageId");
-
-  const chatRef = useRef<HTMLDivElement>(null);
-  const scrollContainerRef = useRef<HTMLDivElement>(null);
-  const inputRef = useRef<HTMLTextAreaElement | null>(null);
-  // const [isAtBottom, setIsAtBottom] = useState(false);
-  const [voiceModeActive, setVoiceModeActive] = useState(false);
-  const [droppedFiles, setDroppedFiles] = useState<File[]>([]);
-  const fileUploadRef = useRef<{
-    openFileUploadModal: () => void;
-    handleDroppedFiles: (files: File[]) => void;
-  } | null>(null);
-
-  const appendToInputRef = useRef<((text: string) => void) | null>(null);
-
-  // Find the current conversation
-  const conversation = useMemo(() => {
-    return conversations.find(
-      (convo) => convo.conversation_id === convoIdParam,
-    );
-  }, [conversations, convoIdParam]);
-
-  // Check if there are any messages to determine layout
-  const hasMessages = useMemo(() => {
-    if (!convoMessages) return false;
->>>>>>> f51a4729
 
   const {
     hasMessages,
@@ -133,15 +92,15 @@
     droppedFiles,
     onDroppedFilesProcessed: () => setDroppedFiles([]),
     hasMessages,
-    voiceModeActive: () => setVoiceModeActive(true),
   };
 
   return (
-<<<<<<< HEAD
     <div className="flex h-full flex-col">
       <FileDropModal isDragging={isDragging} />
 
-      {hasMessages ? (
+      {voiceModeActive ? (
+        <VoiceApp onEndCall={() => setVoiceModeActive(false)} />
+      ) : hasMessages ? (
         <>
           <ChatWithMessages
             scrollContainerRef={scrollContainerRef}
@@ -149,6 +108,7 @@
             handleScroll={handleScroll}
             dragHandlers={dragHandlers}
             composerProps={composerProps}
+            voiceModeActive={() => setVoiceModeActive(true)}
           />
           <ScrollToBottomButton
             onScrollToBottom={scrollToBottom}
@@ -164,6 +124,7 @@
             handleScroll={handleScroll}
             dragHandlers={dragHandlers}
             composerProps={composerProps}
+            voiceModeActive={() => setVoiceModeActive(true)}
           />
           <ScrollToBottomButton
             onScrollToBottom={scrollToBottom}
@@ -173,62 +134,6 @@
         </>
       )}
     </div>
-=======
-    <ComposerProvider value={{ appendToInput }}>
-      <div className="flex h-full flex-col">
-        {voiceModeActive ? (
-          <VoiceApp onEndCall={() => setVoiceModeActive(false)} />
-        ) : hasMessages ? (
-          // Layout with messages: Chat at top, composer at bottom
-          <>
-            <div
-              ref={scrollContainerRef}
-              className={`${dragContainerClass} flex-1 justify-center overflow-y-auto`}
-              {...dragHandlers}
-            >
-              <FileDropModal isDragging={isDragging} />
-              <div
-                ref={chatRef}
-                className="conversation_history w-full max-w-(--breakpoint-lg) p-2 sm:p-4"
-              >
-                <ChatRenderer />
-              </div>
-            </div>
-            <ScrollToBottomButton
-              containerRef={scrollContainerRef}
-              onScrollToBottom={scrollToBottom}
-              threshold={150}
-            />
-            <div className="flex-shrink-0 pb-2">
-              <Composer {...composerProps} />
-            </div>
-          </>
-        ) : (
-          // Layout without messages: Centered composer
-          <div
-            className={`${dragContainerClass} h-[calc(100%-50px)] items-center justify-center`}
-            {...dragHandlers}
-          >
-            <FileDropModal isDragging={isDragging} />
-            <div className="flex w-full max-w-(--breakpoint-xl) flex-col items-center justify-center gap-10 p-4">
-              <div className="flex flex-col items-center gap-2">
-                <Image
-                  alt="GAIA Logo"
-                  src="/branding/logo.webp"
-                  width={110}
-                  height={110}
-                />
-                <StarterText />
-              </div>
-              <div className="w-full">
-                <Composer {...composerProps} />
-              </div>
-            </div>
-          </div>
-        )}
-      </div>
-    </ComposerProvider>
->>>>>>> f51a4729
   );
 });
 
