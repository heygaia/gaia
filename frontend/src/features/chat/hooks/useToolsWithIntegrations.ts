import { useMemo } from "react";

import { useIntegrations } from "@/features/integrations/hooks/useIntegrations";

import { ToolInfo } from "../api/toolsApi";
import { EnhancedToolInfo } from "../types/enhancedTools";
import { useToolsQuery } from "./useToolsQuery";

export interface UseToolsWithIntegrationsReturn {
  tools: EnhancedToolInfo[];
  toolsByCategory: Record<string, EnhancedToolInfo[]>;
  isLoading: boolean;
  error: Error | null;
  categories: string[];
  getToolsForCategory: (category: string) => EnhancedToolInfo[];
  isToolLocked: (toolName: string) => boolean;
  getLockedToolsCount: () => number;
  getUnlockedToolsCount: () => number;
}

/**
 * Hook that combines tool information with integration status
 * to determine which tools are locked/available
 */
export const useToolsWithIntegrations = (): UseToolsWithIntegrationsReturn => {
  const { getIntegrationsWithStatus } = useIntegrations();

  // Use shared tools query with consistent 3-hour caching
  const {
    tools: toolsArray,
    isLoading: toolsLoading,
    error: toolsError,
<<<<<<< HEAD
  } = useQuery({
    queryKey: ["tools"],
    queryFn: fetchAvailableTools,
    staleTime: 60 * 60 * 1000, // Cache for 1 hour
  });
=======
  } = useToolsQuery();

  // Convert tools array to the expected format with categories
  const toolsData = useMemo(() => {
    if (!toolsArray.length) return null;

    // Extract unique categories from tools
    const categories = Array.from(
      new Set(toolsArray.map((tool) => tool.category)),
    );

    return {
      tools: toolsArray,
      categories,
      total_count: toolsArray.length,
    };
  }, [toolsArray]);
>>>>>>> 68bd8937

  // Combine tools with integration status
  const enhancedTools = useMemo((): EnhancedToolInfo[] => {
    if (!toolsData?.tools) return [];

    const integrationsWithStatus = getIntegrationsWithStatus();

    return toolsData.tools.map((tool: ToolInfo): EnhancedToolInfo => {
      let isLocked = false;

      if (tool.required_integration) {
        // Check if required integration is connected
        const requiredIntegration = integrationsWithStatus.find(
          (integration) => integration.id === tool.required_integration,
        );

        isLocked =
          !requiredIntegration || requiredIntegration.status !== "connected";
      }

      // Find integration details
      const integrationDetails = integrationsWithStatus.find(
        (integration) => integration.id === tool.required_integration,
      );

      return {
        name: tool.name,
        category: tool.category,
        integration: tool.required_integration
          ? {
              toolName: tool.name,
              category: tool.category,
              requiredIntegration: tool.required_integration,
              integrationName:
                integrationDetails?.name || tool.required_integration,
              isRequired: true,
            }
          : undefined,
        isLocked,
      };
    });
  }, [toolsData?.tools, getIntegrationsWithStatus]);

  // Group tools by category
  const toolsByCategory = useMemo((): Record<string, EnhancedToolInfo[]> => {
    const categorized: Record<string, EnhancedToolInfo[]> = {};

    enhancedTools.forEach((tool) => {
      if (!categorized[tool.category]) {
        categorized[tool.category] = [];
      }
      categorized[tool.category].push(tool);
    });

    // Sort tools within each category (unlocked first, then by name)
    Object.keys(categorized).forEach((category) => {
      categorized[category].sort((a, b) => {
        // Unlocked tools first
        if (a.isLocked !== b.isLocked) {
          return a.isLocked ? 1 : -1;
        }
        // Then alphabetically
        return a.name.localeCompare(b.name);
      });
    });

    return categorized;
  }, [enhancedTools]);

  // Extract categories
  const categories = useMemo((): string[] => {
    return toolsData?.categories || [];
  }, [toolsData?.categories]);

  // Helper functions
  const getToolsForCategory = (category: string): EnhancedToolInfo[] => {
    return toolsByCategory[category] || [];
  };

  const isToolLocked = (toolName: string): boolean => {
    const tool = enhancedTools.find((t) => t.name === toolName);
    return tool?.isLocked || false;
  };

  const getLockedToolsCount = (): number => {
    return enhancedTools.filter((tool) => tool.isLocked).length;
  };

  const getUnlockedToolsCount = (): number => {
    return enhancedTools.filter((tool) => !tool.isLocked).length;
  };

  return {
    tools: enhancedTools,
    toolsByCategory,
    isLoading: toolsLoading,
    error: toolsError ? new Error(toolsError) : null,
    categories,
    getToolsForCategory,
    isToolLocked,
    getLockedToolsCount,
    getUnlockedToolsCount,
  };
};<|MERGE_RESOLUTION|>--- conflicted
+++ resolved
@@ -30,13 +30,6 @@
     tools: toolsArray,
     isLoading: toolsLoading,
     error: toolsError,
-<<<<<<< HEAD
-  } = useQuery({
-    queryKey: ["tools"],
-    queryFn: fetchAvailableTools,
-    staleTime: 60 * 60 * 1000, // Cache for 1 hour
-  });
-=======
   } = useToolsQuery();
 
   // Convert tools array to the expected format with categories
@@ -54,7 +47,6 @@
       total_count: toolsArray.length,
     };
   }, [toolsArray]);
->>>>>>> 68bd8937
 
   // Combine tools with integration status
   const enhancedTools = useMemo((): EnhancedToolInfo[] => {
