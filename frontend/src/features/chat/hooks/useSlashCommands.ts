--- conflicted
+++ resolved
@@ -31,27 +31,11 @@
 }
 
 export const useSlashCommands = (): UseSlashCommandsReturn => {
-<<<<<<< HEAD
-  // Get enhanced tools with integration status - this uses cached data
-  const {
-    tools: enhancedTools,
-    isLoading: isLoadingTools,
-    error,
-  } = useToolsWithIntegrations();
-
-  // Convert enhanced tools back to base tools for compatibility
-  const tools: ToolInfo[] = enhancedTools.map((enhancedTool) => ({
-    name: enhancedTool.name,
-    category: enhancedTool.category,
-    required_integration: enhancedTool.integration?.requiredIntegration,
-  }));
-=======
   // Use React Query hook for fetching tools with caching
   const { tools, isLoading: isLoadingTools, error } = useToolsQuery();
 
   // Get enhanced tools with integration status
   const { tools: enhancedTools } = useToolsWithIntegrations();
->>>>>>> 68bd8937
 
   const getSlashCommandSuggestions = useCallback(
     (query: string): SlashCommandMatch[] => {
