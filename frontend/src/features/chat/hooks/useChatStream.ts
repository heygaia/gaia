import { EventSourceMessage } from "@microsoft/fetch-event-source";
import { redirect } from "next/navigation";
import { useEffect, useRef } from "react";

import { chatApi } from "@/features/chat/api/chatApi";
import { useConversation } from "@/features/chat/hooks/useConversation";
import { useFetchConversations } from "@/features/chat/hooks/useConversationList";
import { useLoading } from "@/features/chat/hooks/useLoading";
import { streamController } from "@/features/chat/utils/streamController";
import { useComposerStore } from "@/stores/composerStore";
import { MessageType } from "@/types/features/convoTypes";
import { WorkflowData } from "@/types/features/workflowTypes";
import { FileData } from "@/types/shared";
import fetchDate from "@/utils/date/dateUtils";

import { useLoadingText } from "./useLoadingText";
import { parseStreamData } from "./useStreamDataParser";

export const useChatStream = () => {
  const { setIsLoading, setAbortController } = useLoading();
  const { updateConvoMessages, convoMessages } = useConversation();
  const fetchConversations = useFetchConversations();
  const { setLoadingText, resetLoadingText } = useLoadingText();
<<<<<<< HEAD
=======

  // Add ref to track if a stream is already in progress
  const streamInProgressRef = useRef(false);
>>>>>>> 23ae662e

  // Unified ref storage
  const refs = useRef({
    convoMessages,
    botMessage: null as MessageType | null,
    accumulatedResponse: "",
    userPrompt: "",
    currentStreamingMessages: [] as MessageType[], // Track messages for current streaming session
    newConversation: {
      id: null as string | null,
      description: null as string | null,
    },
  });

  useEffect(() => {
    refs.current.convoMessages = convoMessages;
  }, [convoMessages]);

  // Reset all stream-related state
  const resetStreamState = () => {
    streamInProgressRef.current = false;
    refs.current.botMessage = null;
    refs.current.accumulatedResponse = "";
    refs.current.userPrompt = "";
    refs.current.currentStreamingMessages = [];
    refs.current.newConversation = { id: null, description: null };
    setIsLoading(false);
    resetLoadingText();
    streamController.clear();
    setAbortController(null);
  };

  const saveIncompleteConversation = async () => {
    if (!refs.current.botMessage || !refs.current.accumulatedResponse) return;

    try {
      const response = await chatApi.saveIncompleteConversation(
        refs.current.userPrompt,
        refs.current.newConversation.id || null,
        refs.current.accumulatedResponse,
        refs.current.botMessage.fileData || [],
        refs.current.botMessage.selectedTool || null,
        refs.current.botMessage.toolCategory || null,
        refs.current.botMessage.selectedWorkflow || null,
      );

      // Handle navigation for incomplete conversations
      if (response.conversation_id && !refs.current.newConversation.id) {
        redirect(`/c/${response.conversation_id}`);
      }
    } catch (saveError) {
      console.error("Failed to save incomplete conversation:", saveError);
    }
  };

  const updateBotMessage = (overrides: Partial<MessageType>) => {
    try {
      const baseMessage: MessageType = {
        type: "bot",
        message_id: refs.current.botMessage?.message_id || "",
        response: refs.current.accumulatedResponse,
        date: fetchDate(),
        isConvoSystemGenerated: false,
        loading: true,
      };

      // Preserve existing data and merge with new overrides
      refs.current.botMessage = {
        ...baseMessage,
        ...refs.current.botMessage, // Keep existing data
        ...overrides, // Apply new updates
      };

      // Use the streaming messages if available, otherwise fall back to refs
      const currentConvo = [...refs.current.currentStreamingMessages];

      if (
        currentConvo.length > 0 &&
        currentConvo[currentConvo.length - 1].type === "bot"
      ) {
        currentConvo[currentConvo.length - 1] = refs.current.botMessage;
      } else {
        currentConvo.push(refs.current.botMessage);
      }

      updateConvoMessages(currentConvo);
    } catch (error) {
      console.error("Error updating bot message:", error);
    }
  };

  /**
   * Handles the incoming stream event, updating the bot message and loading text.
   * @param event - The EventSourceMessage received from the stream.
   * @returns An error message if an error occurs, otherwise undefined.
   */
  const handleStreamEvent = (event: EventSourceMessage): void | string => {
    try {
      if (event.data === "[DONE]") return;

      const data = JSON.parse(event.data);
      if (data.error) {
        // Immediately terminate the stream on error
        console.error("Stream error received:", data.error);
        return data.error;
      }

      if (data.progress) {
        // Handle both old format (string) and new format (object with tool info)
        if (typeof data.progress === "string") {
          setLoadingText(data.progress);
        } else if (typeof data.progress === "object" && data.progress.message) {
          // Enhanced progress with tool information
          setLoadingText(data.progress.message, {
            toolName: data.progress.tool_name,
            toolCategory: data.progress.tool_category,
          });
        }
      }
      if (data.conversation_id)
        refs.current.newConversation.id = data.conversation_id;
      if (data.conversation_description)
        refs.current.newConversation.description =
          data.conversation_description;

      if (data.status === "generating_image") {
        setLoadingText("Generating image...");
        updateBotMessage({
          image_data: { url: "", prompt: refs.current.userPrompt },
          response: "",
        });
        return;
      }

      if (data.image_data) {
        updateBotMessage({
          image_data: data.image_data,
          loading: false,
        });
        return;
      }

      // Add to the accumulated response if there's new response content
      if (data.response) {
        refs.current.accumulatedResponse += data.response;
      }

      // Parse only the data that's actually present in this stream chunk
      const streamUpdates = parseStreamData(data, refs.current.botMessage);

      updateBotMessage({
        ...streamUpdates,
        response: refs.current.accumulatedResponse,
      });
    } catch (error) {
      console.error("Error handling stream event:", error);
      const errorMessage =
        error instanceof Error ? error.message : "Unknown error";
      return `Error processing stream data: ${errorMessage}`;
    }
  };

  const handleStreamClose = async () => {
    try {
      if (!refs.current.botMessage) return;

      // Create a shallow copy of the current bot message to preserve all existing data
      const preservedBotMessage = { ...refs.current.botMessage };

      // Update only the loading state while preserving everything else
      updateBotMessage({
        ...preservedBotMessage,
        loading: false,
      });

      setIsLoading(false);
      resetLoadingText();
      streamController.clear();

      // Only navigate for successful completions (manual aborts are handled in the save callback)
      if (refs.current.newConversation.id) {
        // If a new conversation was created, update the URL and fetch conversations
        // Using replaceState to avoid reloading the page that would happen with pushState
        // Reloading results in fetching conversations again hence the flickering
        window.history.replaceState(
          {},
          "",
          `/c/${refs.current.newConversation.id}`,
        );
        fetchConversations();
      }

      // Reset stream state after successful completion
      streamInProgressRef.current = false;
      refs.current.botMessage = null;
      refs.current.currentStreamingMessages = [];
      refs.current.newConversation = { id: null, description: null };
    } catch (error) {
      console.error("Error handling stream close:", error);
      resetStreamState(); // Ensure state is reset even on error
    }
  };

  const handleStreamError = (error: Error) => {
    // Reset stream state immediately
    resetStreamState();

    // Handle non-abort errors
    if (error.name !== "AbortError") {
      // Save the user's input text for restoration on error
      if (refs.current.userPrompt) {
        useComposerStore.getState().setInputText(refs.current.userPrompt);
      }
    }
  };

  const streamFunction = async (
    inputText: string,
    currentMessages: MessageType[],
    botMessageId: string,
    fileData: FileData[] = [],
    selectedTool: string | null = null,
    toolCategory: string | null = null,
    selectedWorkflow: WorkflowData | null = null,
  ) => {
    try {
      refs.current.accumulatedResponse = "";
      refs.current.userPrompt = inputText;

      // Set up the complete message array for this streaming session
      refs.current.currentStreamingMessages = [
        ...refs.current.convoMessages,
        ...currentMessages,
      ];

      refs.current.botMessage = {
        type: "bot",
        message_id: botMessageId,
        response: "",
        date: fetchDate(),
        loading: true,
        fileIds: fileData.map((f) => f.fileId),
        fileData,
        selectedTool,
        toolCategory,
        selectedWorkflow,
      };

      // Create abort controller for this stream
      const controller = new AbortController();
      setAbortController(controller);

      // Register the save callback for when user clicks stop
      streamController.setSaveCallback(() => {
        // Update the UI immediately when stop is clicked
        if (refs.current.botMessage) {
          updateBotMessage({
            response: refs.current.accumulatedResponse,
            loading: false,
          });
        }

        // Save the incomplete conversation
        saveIncompleteConversation();
      });

      await chatApi.fetchChatStream(
        inputText,
        [...refs.current.convoMessages, ...currentMessages],
        undefined, // conversationId is will be fetched from the URL
        handleStreamEvent,
        handleStreamClose,
        handleStreamError, // Use the new error handler
        fileData,
        selectedTool,
        toolCategory,
        controller,
        selectedWorkflow,
      );
    } catch (error) {
      console.error("Error initiating chat stream:", error);
      resetStreamState(); // Reset state on any error
    }
  };

  return streamFunction;
};<|MERGE_RESOLUTION|>--- conflicted
+++ resolved
@@ -21,12 +21,9 @@
   const { updateConvoMessages, convoMessages } = useConversation();
   const fetchConversations = useFetchConversations();
   const { setLoadingText, resetLoadingText } = useLoadingText();
-<<<<<<< HEAD
-=======
 
   // Add ref to track if a stream is already in progress
   const streamInProgressRef = useRef(false);
->>>>>>> 23ae662e
 
   // Unified ref storage
   const refs = useRef({
