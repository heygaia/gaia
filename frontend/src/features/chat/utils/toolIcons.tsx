--- conflicted
+++ resolved
@@ -38,11 +38,7 @@
           alt={`${category} Icon`}
           {...defaultProps}
           className={`${iconProps.className} aspect-square object-contain`}
-<<<<<<< HEAD
           src="/icons/gmail.svg"
-=======
-          src="https://upload.wikimedia.org/wikipedia/commons/7/7e/Gmail_icon_%282020%29.svg"
->>>>>>> 4bdd0a4d
         />
       );
     case "calendar":
@@ -51,11 +47,7 @@
           alt={`${category} Icon`}
           {...defaultProps}
           className={`${iconProps.className} aspect-square object-contain`}
-<<<<<<< HEAD
           src="/icons/googlecalendar.webp"
-=======
-          src="https://upload.wikimedia.org/wikipedia/commons/thumb/a/a5/Google_Calendar_icon_%282020%29.svg/640px-Google_Calendar_icon_%282020%29.svg.png"
->>>>>>> 4bdd0a4d
         />
       );
     case "productivity":
@@ -79,11 +71,7 @@
           alt={`${category} Icon`}
           {...defaultProps}
           className={`${iconProps.className} aspect-square object-contain`}
-<<<<<<< HEAD
           src="/icons/google_docs.webp"
-=======
-          src="https://upload.wikimedia.org/wikipedia/commons/thumb/6/66/Google_Docs_2020_Logo.svg/640px-Google_Docs_2020_Logo.svg.png"
->>>>>>> 4bdd0a4d
         />
       );
     case "development":
@@ -138,11 +126,7 @@
           alt={`${category} Icon`}
           {...defaultProps}
           className={`${iconProps.className} aspect-square object-contain`}
-<<<<<<< HEAD
           src="/icons/notion.webp"
-=======
-          src="https://upload.wikimedia.org/wikipedia/commons/4/45/Notion_app_logo.png"
->>>>>>> 4bdd0a4d
         />
       );
     case "webpage":
