// // src/features/mail/data/mail-animation.data.ts

// import React, { useState, useEffect } from "react";
// import { Inbox, Mail, Send } from "lucide-react";
// import { AnimatePresence, motion } from "framer-motion";

// import { ComposerProvider } from "@/features/chat/contexts/ComposerContext";
// import EmailComposeSection from "@/features/chat/components/bubbles/bot/EmailComposeSection";
// import EmailThreadCard from "@/features/chat/components/bubbles/bot/EmailThreadCard";
// import EmailListCard from "@/features/mail/components/EmailListCard";
// import { EmailComposeData, EmailFetchData, EmailThreadData, } from "@/types/features/mailTypes";

// // --- MOCK DATA & CONFIGURATION ---

// const timeAgo = (hours: number): string => new Date(Date.now() - hours * 60 * 60 * 1000).toISOString();

// const composeData: EmailComposeData[] = [
//   { to: ["dhruv@heygaia.io"], subject: "Investor Meeting Inquiry", body: "Hey Dhruv,\n\nI hope you're doing well! I wanted to check in about the investor meeting. Do we have a confirmed time and agenda? Let me know if there's anything specific I should prepare.\n\nThanks!\n\nBest,\nAryan", },
// ];

// const threadData: EmailThreadData = {
//   thread_id: "198611a5949ce1d5", messages_count: 1,
//   messages: [
//     { id: "198611a5949ce1d5", from: "Product Hunt Daily <hello@digest.producthunt.com>", subject: "😸 Kicked out of YC", time: "2025-07-31 15:29", snippet: "Plus: agents, are building agents now Product Hunt Thursday, Jul 31 The Leaderboard Workflow, Locked In gm legends, happy Thursday. Here's today's lineup: Okibi lets you explain a workflow once", body: '<!DOCTYPE html><html><head><meta content="text/html; charset=UTF-8" http-equiv="Content-Type"><style>body{font-family:-apple-system,BlinkMacSystemFont,"Segoe UI",Helvetica,Arial,sans-serif,"Apple Color Emoji","Segoe UI Emoji","Segoe UI Symbol";margin:0;padding:0}</style></head><body><div style="max-width:600px;font-size:15px;margin:0 auto;padding:20px 8px"><div style="display:none;font-size:1px;height:0;width:0;opacity:0;overflow:hidden">Plus: agents, are building agents now</div><table style="width:100%;border-collapse:collapse"><tr><td style="box-sizing:border-box;width:92px;border-top-left-radius:10px;border-bottom-left-radius:10px;padding-bottom:10px;background-image:linear-gradient(#ff6154,#ff6154)" bgcolor="#ff6154" valign="bottom"><div style="padding-left:5px"><a target="_blank" href="#" style="text-decoration:none;color:black"><img alt="Product Hunt" height="80px" src="https://ph-static.imgix.net/static/glasshole_kitty_logo.png"></a></div></td><td style="box-sizing:border-box;width:500px;border-top-right-radius:10px;border-bottom-right-radius:10px;padding-bottom:20px;background-image:linear-gradient(#f9e6ce,#f9e6ce)" bgcolor="#f9e6ce" valign="bottom"><div style="padding-left:10px"><table style="width:100%;border-collapse:collapse;height:100%"><tr><td style="box-sizing:border-box" valign="bottom"><div style="color:#ff6154;font-size:16px;padding-bottom:20px">Thursday, Jul 31</div><div style="font-size:40px;font-weight:700;color:#000!important">The Leaderboard</div></td><td style="box-sizing:border-box;margin-bottom:-10px" valign="bottom"><img height="295px" width="228px" src="https://ph-static.imgix.net/static/newsletter-header-graphic.png"></td></tr></table></div></td></tr></table><div style="background-color:white;width:100%;box-sizing:border-box;padding-top:24px"><div class="title"><a target="_blank" class="title-link" href="#" style="text-decoration:none;color:#21293c;display:block;font-size:32px;font-weight:800;line-height:40px;margin-bottom:8px">Workflow, Locked In</a></div><div class="content" style="color:#21293c;font-size:14px;line-height:24px;white-space:normal;margin-bottom:16px"><p>gm legends, happy Thursday.</p><p>Here’s today’s lineup: Okibi lets you explain a workflow once and hands you an agent that just runs it; Mocha turns a description into a full stack app with auth, billing, hosting and deploy all live in minutes; GitBook’s new dynamic adaptive docs change what readers see based on context so writers stop guessing; and the founder comeback story—kicked out of YC, fought to get back in.</p></div></div></div></body></html>' }
//   ],
// };

// const initialFetchData: EmailFetchData[] = [
//     { from: "Updates <updates@vercel.com>", subject: "New Project Deployed Successfully", time: timeAgo(1) },
//     { from: "GitHub <noreply@github.com>", subject: "[hey-gaia/core] New issue created: #582", time: timeAgo(2) },
//     { from: "Linear <notifications@linear.app>", subject: "You were mentioned in an issue", time: timeAgo(25) },
//     { from: "Figma <noreply@figma.com>", subject: "Dhruv left a comment on 'Homepage V3'", time: timeAgo(28) },
// ];
// const fetchData: EmailFetchData[] = Array.from({ length: 5 }).flatMap(() => initialFetchData).map((email, index) => ({ ...email, thread_id: `thread_${index + 1}` }));

// const summaryComponent = ( <div className="prose max-w-none text-sm text-gray-300 dark:prose-invert"> <p>Here's a summary of the email from Product Hunt Daily...</p> <h3 className="mt-4 mb-2 text-base font-bold text-white">Summary</h3> <ul className="mb-4 list-disc pl-5 text-gray-400"> <li><strong>Core Message</strong>: Discusses challenges faced by founders and their journey to reapply to YC.</li> </ul> </div> );

// const mockComposerValue = { appendToInput: (text: string) => { console.log(`EmailListCard tried to append: "${text}"`); }, };

// // --- SELF-ANIMATING COMPONENTS FOR EACH STEP ---

// const ComposeAnimation = () => (
//     <motion.div
//         initial={{ opacity: 0, y: 20 }}
//         animate={{ opacity: 1, y: 0 }}
//         transition={{ duration: 0.5, ease: "easeOut" }}
//     >
//         <EmailComposeSection email_compose_data={composeData} />
//     </motion.div>
// );

// const FetchAnimation = () => {
//     const [visibleEmails, setVisibleEmails] = useState<EmailFetchData[]>([]);
//     const [isExpanded, setIsExpanded] = useState(false);

//     useEffect(() => {
//         // Expand the card first
//         const expandTimer = setTimeout(() => setIsExpanded(true), 300);

//         // Then, simulate emails fetching one by one after expansion
//         let emailTimers: NodeJS.Timeout[] = [];
//         if (isExpanded) {
//             emailTimers = fetchData.map((email, index) =>
//                 setTimeout(() => {
//                     setVisibleEmails(prev => [...prev, email]);
//                 }, index * 80) // Stagger the appearance of each email
//             );
//         }
//         return () => {
//             clearTimeout(expandTimer);
//             emailTimers.forEach(clearTimeout);
//         };
//     }, [isExpanded]); // Rerun when isExpanded becomes true

//     return (
//         <ComposerProvider value={mockComposerValue}>
//             <motion.div
//                 initial={{ opacity: 0, height: "80px" }}
//                 animate={{
//                     opacity: 1,
//                     height: isExpanded ? "auto" : "80px",
//                 }}
//                 transition={{ duration: 0.6, ease: [0.16, 1, 0.3, 1] }}
//                 className="overflow-hidden"
//             >
//                 <EmailListCard emails={visibleEmails} />
//             </motion.div>
//         </ComposerProvider>
//     );
// };

// const ViewAnimation = () => {
//     const [isExpanded, setIsExpanded] = useState(false);
//     const [showSummary, setShowSummary] = useState(false);

//     useEffect(() => {
//         const expandTimer = setTimeout(() => setIsExpanded(true), 800);
//         const summaryTimer = setTimeout(() => setShowSummary(true), 1500);

//         return () => {
//             clearTimeout(expandTimer);
//             clearTimeout(summaryTimer);
//         };
//     }, []);

//     return (
//         <div className="w-full space-y-3">
//             <motion.div
//                 key="email-thread-wrapper"
//                 initial={{ opacity: 0, y: 20 }}
//                 animate={{ opacity: 1, y: 0 }}
//                 transition={{ duration: 0.5, ease: "easeOut" }}
//             >
//                 <EmailThreadCard
//                     key={isExpanded ? "expanded" : "collapsed"}
//                     emailThreadData={threadData}
//                     isExpandedDefault={isExpanded}
//                 />
//             </motion.div>
//             <AnimatePresence>
//                 {showSummary && (
//                     <motion.div
//                         key="summary"
//                         initial={{ opacity: 0, y: 20 }}
//                         animate={{ opacity: 1, y: 0 }}
//                         exit={{ opacity: 0 }}
//                         transition={{ duration: 0.6, ease: "easeOut" }}
//                     >
//                         {summaryComponent}
//                     </motion.div>
//                 )}
//             </AnimatePresence>
//         </div>
//     );
// };

// // --- MAIN EXPORTED STEPS ---

// export const animationSteps = [
//     { name: "Compose", icon: <Send />, prompt: "Compose an email to dhruv@heygaia.io asking about the investor meeting.", component: <ComposeAnimation />, },
//     { name: "Fetch", icon: <Mail />, prompt: "Fetch my latest emails from Gmail.", component: <FetchAnimation />, },
//     { name: "View", icon: <Inbox />, prompt: "Tell me about the email from Product Hunt.", component: <ViewAnimation />, },
// ];

// src/features/mail/data/mail-animation.data.ts

// mail-animation.data.tsx
import { AnimatePresence, motion } from "framer-motion";
import { Inbox, Mail, Send } from "lucide-react";
import React, { useEffect, useRef, useState } from "react";

import EmailComposeSection from "@/features/chat/components/bubbles/bot/EmailComposeSection";
import EmailThreadCard from "@/features/chat/components/bubbles/bot/EmailThreadCard";
import EmailListCard from "@/features/mail/components/EmailListCard";
import {
  EmailComposeData,
  EmailFetchData,
  EmailThreadData,
} from "@/types/features/mailTypes";

// --- MOCK DATA & CONFIGURATION ---

const timeAgo = (hours: number): string =>
  new Date(Date.now() - hours * 60 * 60 * 1000).toISOString();

const composeData: EmailComposeData[] = [
  {
    to: ["dhruv@heygaia.io"],
    subject: "Investor Meeting Inquiry",
    body: "Hey Dhruv,\n\nI hope you're doing well! I wanted to check in about the investor meeting. Do we have a confirmed time and agenda? Let me know if there's anything specific I should prepare.\n\nThanks!\n\nBest,\nAryan",
  },
];

const threadData: EmailThreadData = {
  thread_id: "198611a5949ce1d5",
  messages_count: 1,
  messages: [
    {
      id: "198611a5949ce1d5",
      from: "Product Hunt Daily <hello@digest.producthunt.com>",
      subject: "😸 Kicked out of YC",
      time: "2025-07-31 15:29",
      snippet:
        "Plus: agents, are building agents now Product Hunt Thursday, Jul 31 The Leaderboard Workflow, Locked In gm legends, happy Thursday. Here's today's lineup: Okibi lets you explain a workflow once",
      body: '<!DOCTYPE html><html><head><meta content="text/html; charset=UTF-8" http-equiv="Content-Type"><style>body{font-family:-apple-system,BlinkMacSystemFont,"Segoe UI",Helvetica,Arial,sans-serif,"Apple Color Emoji","Segoe UI Emoji","Segoe UI Symbol";margin:0;padding:0}</style></head><body><div style="max-width:600px;font-size:15px;margin:0 auto;padding:20px 8px"><div style="display:none;font-size:1px;height:0;width:0;opacity:0;overflow:hidden">Plus: agents, are building agents now</div><table style="width:100%;border-collapse:collapse"><tr><td style="box-sizing:border-box;width:92px;border-top-left-radius:10px;border-bottom-left-radius:10px;padding-bottom:10px;background-image:linear-gradient(#ff6154,#ff6154)" bgcolor="#ff6154" valign="bottom"><div style="padding-left:5px"><a target="_blank" href="#" style="text-decoration:none;color:black"><img alt="Product Hunt" height="80px" src="https://ph-static.imgix.net/static/glasshole_kitty_logo.png"></a></div></td><td style="box-sizing:border-box;width:500px;border-top-right-radius:10px;border-bottom-right-radius:10px;padding-bottom:20px;background-image:linear-gradient(#f9e6ce,#f9e6ce)" bgcolor="#f9e6ce" valign="bottom"><div style="padding-left:10px"><table style="width:100%;border-collapse:collapse;height:100%"><tr><td style="box-sizing:border-box" valign="bottom"><div style="color:#ff6154;font-size:16px;padding-bottom:20px">Thursday, Jul 31</div><div style="font-size:40px;font-weight:700;color:#000!important">The Leaderboard</div></td><td style="box-sizing:border-box;margin-bottom:-10px" valign="bottom"><img height="295px" width="228px" src="https://ph-static.imgix.net/static/newsletter-header-graphic.png"></td></tr></table></div></td></tr></table><div style="background-color:white;width:100%;box-sizing:border-box;padding-top:24px"><div class="title"><a target="_blank" class="title-link" href="#" style="text-decoration:none;color:#21293c;display:block;font-size:32px;font-weight:800;line-height:40px;margin-bottom:8px">Workflow, Locked In</a></div><div class="content" style="color:#21293c;font-size:14px;line-height:24px;white-space:normal;margin-bottom:16px"><p>gm legends, happy Thursday.</p><p>Here’s today’s lineup: Okibi lets you explain a workflow once and hands you an agent that just runs it; Mocha turns a description into a full stack app with auth, billing, hosting and deploy all live in minutes; GitBook’s new dynamic adaptive docs change what readers see based on context so writers stop guessing; and the founder comeback story—kicked out of YC, fought to get back in.</p></div></div></div></body></html>',
    },
  ],
};

const initialFetchData: EmailFetchData[] = [
  {
    from: "Updates <updates@vercel.com>",
    subject: "New Project Deployed Successfully",
    time: timeAgo(1),
  },
  {
    from: "GitHub <noreply@github.com>",
    subject: "[hey-gaia/core] New issue created: #582",
    time: timeAgo(2),
  },
  {
    from: "Linear <notifications@linear.app>",
    subject: "You were mentioned in an issue",
    time: timeAgo(25),
  },
  {
    from: "Figma <noreply@figma.com>",
    subject: "Dhruv left a comment on 'Homepage V3'",
    time: timeAgo(28),
  },
];
const fetchData: EmailFetchData[] = Array.from({ length: 5 })
  .flatMap(() => initialFetchData)
  .map((email, index) => ({ ...email, thread_id: `thread_${index + 1}` }));

const summaryComponent = (
  <div className="rounded-xl border border-white/10 bg-slate-800/30 p-6 backdrop-blur-sm">
    <div className="mb-4 flex items-center gap-3">
      <div className="flex h-8 w-8 items-center justify-center rounded-lg bg-slate-700">
        <Mail className="h-4 w-4 text-white" />
      </div>
      <h3 className="text-lg font-semibold text-white">Email Summary</h3>
    </div>
    <div className="space-y-3">
      <p className="text-sm text-gray-300">
        Here's a comprehensive analysis of the email from Product Hunt Daily...
      </p>
      <div className="space-y-2">
        <div className="rounded-lg border border-white/5 bg-slate-800/50 p-3">
          <h4 className="mb-1 text-sm font-medium text-gray-200">
            Core Message
          </h4>
          <p className="text-xs text-gray-400">
            Discusses challenges faced by founders and their journey to reapply
            to YC, featuring new workflow tools and startup stories.
          </p>
        </div>
        <div className="rounded-lg border border-white/5 bg-slate-800/50 p-3">
          <h4 className="mb-1 text-sm font-medium text-gray-200">
            Key Highlights
          </h4>
          <ul className="space-y-1 text-xs text-gray-400">
            <li>• Okibi: Workflow automation agent platform</li>
            <li>• Mocha: Full-stack app generator with deployment</li>
            <li>• GitBook: Dynamic adaptive documentation</li>
          </ul>
        </div>
      </div>
    </div>
  </div>
);

const mockComposerValue = {
  appendToInput: (text: string) => {
    console.log(`EmailListCard tried to append: "${text}"`);
  },
};

// --- SELF-ANIMATING COMPONENTS FOR EACH STEP ---

const ComposeAnimation = () => (
  <motion.div
    initial={{ opacity: 0, y: 10 }}
    animate={{ opacity: 1, y: 0 }}
    transition={{ duration: 0.3, ease: "easeOut" }}
  >
    <EmailComposeSection email_compose_data={composeData} />
  </motion.div>
);

const FetchAnimation = () => {
  const [visibleEmails, setVisibleEmails] = useState<EmailFetchData[]>([]);
  const [isExpanded, setIsExpanded] = useState(false);
  const scrollContainerRef = useRef<HTMLDivElement>(null);

  useEffect(() => {
    const expandTimer = setTimeout(() => setIsExpanded(true), 100);

    let emailTimers: NodeJS.Timeout[] = [];
    if (isExpanded) {
      emailTimers = fetchData.map((email, index) =>
        setTimeout(() => {
          setVisibleEmails((prev) => {
            const newEmails = [...prev, email];
            // Smooth scroll to bottom after adding email
            setTimeout(() => {
              if (scrollContainerRef.current) {
                scrollContainerRef.current.scrollTo({
                  top: scrollContainerRef.current.scrollHeight,
                  behavior: "smooth",
                });
              }
            }, 50);
            return newEmails;
          });
        }, index * 100),
      );
    }
    return () => {
      clearTimeout(expandTimer);
      emailTimers.forEach(clearTimeout);
    };
  }, [isExpanded]);

  return (
<<<<<<< HEAD
    <ComposerProvider value={mockComposerValue}>
      <motion.div
        initial={{ opacity: 0, height: "60px" }}
        animate={{
          opacity: 1,
          height: isExpanded ? "350px" : "60px",
        }}
        transition={{ duration: 0.3, ease: "easeInOut" }}
        className="overflow-hidden"
      >
        <div ref={scrollContainerRef} className="h-full overflow-y-auto">
          <EmailListCard emails={visibleEmails} />
        </div>
      </motion.div>
    </ComposerProvider>
=======
    <motion.div
      initial={{ opacity: 0, height: "60px" }}
      animate={{
        opacity: 1,
        height: isExpanded ? "350px" : "60px",
      }}
      transition={{ duration: 0.5, ease: "easeInOut" }}
      className="overflow-hidden"
    >
      <div ref={scrollContainerRef} className="h-full overflow-y-auto">
        <EmailListCard emails={visibleEmails} />
      </div>
    </motion.div>
>>>>>>> 4bdd0a4d
  );
};

const ViewAnimation = () => {
  const [showSummary, setShowSummary] = useState(false);

  useEffect(() => {
    const summaryTimer = setTimeout(() => setShowSummary(true), 600);

    return () => {
      clearTimeout(summaryTimer);
    };
  }, []);

  return (
    <div className="w-full space-y-4">
      <motion.div
        initial={{ opacity: 0, y: 10 }}
        animate={{ opacity: 1, y: 0 }}
        transition={{ duration: 0.3, ease: "easeOut" }}
      >
        <EmailThreadCard emailThreadData={threadData} />
      </motion.div>

      <AnimatePresence>
        {showSummary && (
          <motion.div
            initial={{ opacity: 0, y: 15 }}
            animate={{ opacity: 1, y: 0 }}
            transition={{ duration: 0.3, ease: "easeOut" }}
          >
            {summaryComponent}
          </motion.div>
        )}
      </AnimatePresence>
    </div>
  );
};

// --- MAIN EXPORTED STEPS ---

export const animationSteps = [
  {
    name: "Compose",
    icon: <Send />,
    prompt:
      "Compose an email to dhruv@heygaia.io asking about the investor meeting.",
    component: <ComposeAnimation />,
  },
  {
    name: "Fetch",
    icon: <Mail />,
    prompt: "Fetch my latest emails from Gmail.",
    component: <FetchAnimation />,
  },
  {
    name: "View",
    icon: <Inbox />,
    prompt: "Tell me about the email from Product Hunt.",
    component: <ViewAnimation />,
  },
];<|MERGE_RESOLUTION|>--- conflicted
+++ resolved
@@ -303,7 +303,6 @@
   }, [isExpanded]);
 
   return (
-<<<<<<< HEAD
     <ComposerProvider value={mockComposerValue}>
       <motion.div
         initial={{ opacity: 0, height: "60px" }}
@@ -319,21 +318,6 @@
         </div>
       </motion.div>
     </ComposerProvider>
-=======
-    <motion.div
-      initial={{ opacity: 0, height: "60px" }}
-      animate={{
-        opacity: 1,
-        height: isExpanded ? "350px" : "60px",
-      }}
-      transition={{ duration: 0.5, ease: "easeInOut" }}
-      className="overflow-hidden"
-    >
-      <div ref={scrollContainerRef} className="h-full overflow-y-auto">
-        <EmailListCard emails={visibleEmails} />
-      </div>
-    </motion.div>
->>>>>>> 4bdd0a4d
   );
 };
 
