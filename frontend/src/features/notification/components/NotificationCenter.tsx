"use client";

import { Badge } from "@heroui/badge";
import { Button } from "@heroui/button";
<<<<<<< HEAD
import { Popover, PopoverContent, PopoverTrigger } from "@heroui/popover";
import { Tab, Tabs } from "@heroui/tabs";
import { Tooltip } from "@heroui/tooltip";
import { formatDistanceToNow } from "date-fns";
import { CheckCheck } from "lucide-react";
=======
import {
  Badge,
  Popover,
  PopoverContent,
  PopoverTrigger,
  Tab,
  Tabs,
} from "@heroui/react";
>>>>>>> 23ae662e
import { useRouter } from "next/navigation";
import { useMemo, useState } from "react";

import { SidebarHeaderButton } from "@/components/";
import { ScrollArea } from "@/components/ui/shadcn/scroll-area";
import { useNotifications } from "@/features/notification/hooks/useNotifications";

import { NotificationIcon } from "../../../components/shared";
import {
  NotificationStatus,
} from "../../../types/features/notificationTypes";
import { NotificationItem } from "./NotificationItem";

interface NotificationCenterProps {
  className?: string;
}

export function NotificationCenter({
  className = "",
}: NotificationCenterProps) {
  const [activeTab, setActiveTab] = useState<"unread" | "all">("unread");
  const router = useRouter();

  const notificationOptions = useMemo(
    () => ({
      status: activeTab === "unread" ? NotificationStatus.DELIVERED : undefined,
      limit: 50,
    }),
    [activeTab],
  );

  const { notifications, loading, markAsRead, bulkMarkAsRead } =
    useNotifications(notificationOptions);

  const unreadCount = notifications.filter(
    (n) => n.status === NotificationStatus.DELIVERED,
  ).length;

  const handleMarkAsRead = async (notificationId: string) => {
    await markAsRead(notificationId);
  };

  const handleMarkAllAsRead = async () => {
    const unreadIds = notifications
      .filter((n) => n.status === NotificationStatus.DELIVERED)
      .map((n) => n.id);

    if (unreadIds.length > 0) {
      await bulkMarkAsRead(unreadIds);
    }
  };

  const filteredNotifications =
    activeTab === "unread"
      ? notifications.filter((n) => n.status === NotificationStatus.DELIVERED)
      : notifications;

  return (
    <div className={`relative ${className}`}>
      <Popover backdrop="blur">
        <PopoverTrigger>
          <div className="relative">
            <SidebarHeaderButton
              aria-label="Notifications"
              tooltip="Notifications"
            >
              <NotificationIcon className="min-h-[20px] min-w-[20px] text-zinc-400 transition-all group-hover:text-primary" />
            </SidebarHeaderButton>
            {unreadCount > 0 && (
              <div className="absolute -right-1 bottom-3 flex h-full items-center justify-center">
                <div className="flex aspect-square h-4 w-4 items-center justify-center rounded-full bg-primary text-xs font-medium text-zinc-950">
                  {unreadCount > 99 ? "99+" : unreadCount}
                </div>
              </div>
            )}
          </div>
        </PopoverTrigger>

        <PopoverContent className="mr-4 w-96 rounded-2xl border-1 border-zinc-700 bg-zinc-800 p-0 shadow-xl">
          <Tabs
            selectedKey={activeTab}
            onSelectionChange={(key) => setActiveTab(key as "unread" | "all")}
            variant="underlined"
            fullWidth
          >
            <Tab
              key="unread"
              title={
                <div className="flex items-center gap-4">
                  <span>Unread</span>
                  {unreadCount > 0 && (
                    <Badge
                      className="border-0"
                      color="primary"
                      content={
                        unreadCount > 99 ? "99+" : unreadCount.toString()
                      }
                    >
                      <span />
                    </Badge>
                  )}
                </div>
              }
            />
            <Tab key="all" title={"All"} />
          </Tabs>

          {/* Notifications list */}
          <ScrollArea
            className={`${filteredNotifications.length === 0 ? "h-[30vh]" : "h-[70vh]"} w-full`}
          >
            {loading ? (
              <div className="flex items-center justify-center p-8">
                <div className="h-5 w-5 animate-spin rounded-full border-2 border-zinc-700 border-t-zinc-50" />
              </div>
            ) : filteredNotifications.length === 0 ? (
              <div className="flex h-full flex-col items-center justify-center p-8 text-center">
                <NotificationIcon className="mb-4 h-10 w-10 text-zinc-600" />
                <p className="font-medium text-zinc-300">
                  {activeTab === "unread"
                    ? "No unread notifications"
                    : "No notifications yet"}
                </p>
                <p className="mt-1 text-sm text-zinc-400">
                  {activeTab === "unread"
                    ? "All caught up!"
                    : "Notifications will appear here when you receive them"}
                </p>
              </div>
            ) : (
              <div className="w-full space-y-2 p-3">
                {filteredNotifications.map((notification) => (
                  <NotificationItem
                    key={notification.id}
                    notification={notification}
                    onMarkAsRead={handleMarkAsRead}
                  />
                ))}
              </div>
            )}
          </ScrollArea>

          {/* Footer */}
          <div className="flex w-full items-center justify-evenly gap-3 p-3">
            {unreadCount > 0 && (
              <Button size="sm" fullWidth onPress={handleMarkAllAsRead}>
                Mark all as read
              </Button>
            )}

            <Button
              fullWidth
              size="sm"
              variant={unreadCount > 0 ? "bordered" : "solid"}
              onPress={() => {
                router.push("/notifications");
              }}
            >
              View all notifications
            </Button>
          </div>
        </PopoverContent>
      </Popover>
    </div>
  );
}<|MERGE_RESOLUTION|>--- conflicted
+++ resolved
@@ -2,22 +2,8 @@
 
 import { Badge } from "@heroui/badge";
 import { Button } from "@heroui/button";
-<<<<<<< HEAD
 import { Popover, PopoverContent, PopoverTrigger } from "@heroui/popover";
 import { Tab, Tabs } from "@heroui/tabs";
-import { Tooltip } from "@heroui/tooltip";
-import { formatDistanceToNow } from "date-fns";
-import { CheckCheck } from "lucide-react";
-=======
-import {
-  Badge,
-  Popover,
-  PopoverContent,
-  PopoverTrigger,
-  Tab,
-  Tabs,
-} from "@heroui/react";
->>>>>>> 23ae662e
 import { useRouter } from "next/navigation";
 import { useMemo, useState } from "react";
 
@@ -26,9 +12,7 @@
 import { useNotifications } from "@/features/notification/hooks/useNotifications";
 
 import { NotificationIcon } from "../../../components/shared";
-import {
-  NotificationStatus,
-} from "../../../types/features/notificationTypes";
+import { NotificationStatus } from "../../../types/features/notificationTypes";
 import { NotificationItem } from "./NotificationItem";
 
 interface NotificationCenterProps {
@@ -84,11 +68,11 @@
               aria-label="Notifications"
               tooltip="Notifications"
             >
-              <NotificationIcon className="min-h-[20px] min-w-[20px] text-zinc-400 transition-all group-hover:text-primary" />
+              <NotificationIcon className="group-hover:text-primary min-h-[20px] min-w-[20px] text-zinc-400 transition-all" />
             </SidebarHeaderButton>
             {unreadCount > 0 && (
               <div className="absolute -right-1 bottom-3 flex h-full items-center justify-center">
-                <div className="flex aspect-square h-4 w-4 items-center justify-center rounded-full bg-primary text-xs font-medium text-zinc-950">
+                <div className="bg-primary flex aspect-square h-4 w-4 items-center justify-center rounded-full text-xs font-medium text-zinc-950">
                   {unreadCount > 99 ? "99+" : unreadCount}
                 </div>
               </div>
@@ -96,7 +80,7 @@
           </div>
         </PopoverTrigger>
 
-        <PopoverContent className="mr-4 w-96 rounded-2xl border-1 border-zinc-700 bg-zinc-800 p-0 shadow-xl">
+        <PopoverContent className="border-1 mr-4 w-96 rounded-2xl border-zinc-700 bg-zinc-800 p-0 shadow-xl">
           <Tabs
             selectedKey={activeTab}
             onSelectionChange={(key) => setActiveTab(key as "unread" | "all")}
