--- conflicted
+++ resolved
@@ -28,12 +28,8 @@
 } from "lucide-react";
 import Image from "next/image";
 import { useRouter } from "next/navigation";
-<<<<<<< HEAD
-import { useCallback, useEffect, useState } from "react";
-=======
 import { useEffect, useState } from "react";
 import { Controller, useForm } from "react-hook-form";
->>>>>>> 23ae662e
 import { toast } from "sonner";
 
 import { CheckmarkCircle02Icon } from "@/components/shared/icons";
@@ -214,29 +210,12 @@
     );
   };
 
-<<<<<<< HEAD
-  const resetForm = useCallback(() => {
-    setFormData({
-      title: "",
-      description: "",
-      activeTab: "schedule",
-      selectedTrigger: "",
-      trigger_config: {
-        type: "schedule",
-        enabled: true,
-        cron_expression: "0 9 * * *", // Default: daily at 9 AM
-      },
-    });
-    setCreationPhase("form");
-    resetCreation();
-=======
   const handleFormReset = () => {
     resetFormValues(getDefaultFormValues());
     resetToForm();
->>>>>>> 23ae662e
     stopPolling();
     clearCreationError();
-  }, [resetCreation, stopPolling, clearCreationError]);
+  };
 
   const handleSave = async (data: WorkflowFormData) => {
     if (!data.title.trim() || !data.description.trim()) return;
@@ -437,21 +416,10 @@
     }
   };
 
-<<<<<<< HEAD
-  const handleClose = useCallback(() => {
-    // Clear countdown interval if active
-    if (countdownInterval) {
-      clearInterval(countdownInterval);
-      setCountdownInterval(null);
-    }
-    setCountdown(0);
-    resetForm();
-=======
   const handleClose = () => {
     resetFormValues(getDefaultFormValues());
->>>>>>> 23ae662e
     onOpenChange(false);
-  }, [countdownInterval, resetForm, onOpenChange]);
+  };
 
   const handleDelete = async () => {
     if (mode === "edit" && existingWorkflow) {
@@ -619,18 +587,7 @@
         return;
       }
     }
-<<<<<<< HEAD
-  }, [
-    currentWorkflow,
-    creationPhase,
-    stopPolling,
-    mode,
-    handleClose,
-    onWorkflowListRefresh,
-  ]);
-=======
   }, [currentWorkflow, isGeneratingSteps, stopPolling, mode]);
->>>>>>> 23ae662e
 
   // Handle polling timeout/completion for error states
   useEffect(() => {
@@ -671,14 +628,7 @@
         }, 3000);
       }
     }
-  }, [
-    isPolling,
-    creationPhase,
-    currentWorkflow,
-    mode,
-    onWorkflowListRefresh,
-    handleClose,
-  ]);
+  }, [isPolling, creationPhase, currentWorkflow, mode]);
 
   // Handle regeneration completion for edit mode
   useEffect(() => {
@@ -707,11 +657,6 @@
         }, 1000);
       }
     }
-<<<<<<< HEAD
-  }, [currentWorkflow, isRegeneratingSteps, stopPolling, mode]);
-
-  // Timeout mechanism for regeneration
-=======
   }, [
     currentWorkflow?.steps, // Watch the entire steps array, not just length
     currentWorkflow?.id, // Also watch the workflow ID to ensure it's the right workflow
@@ -722,7 +667,6 @@
   ]);
 
   // Timeout mechanism for regeneration and generation
->>>>>>> 23ae662e
   useEffect(() => {
     let timeoutId: NodeJS.Timeout;
 
@@ -1040,7 +984,7 @@
                   {/* Trigger/Schedule Configuration */}
                   <div className="space-y-3">
                     <div className="flex items-start gap-3">
-                      <div className="mt-2.5 flex min-w-26 items-center justify-between gap-1.5 text-sm font-medium text-zinc-400">
+                      <div className="min-w-26 mt-2.5 flex items-center justify-between gap-1.5 text-sm font-medium text-zinc-400">
                         <span>When to Run</span>
                         <Tooltip
                           content={
@@ -1158,7 +1102,7 @@
                 </div>
 
                 {/* Form Footer */}
-                <div className="mt-8 border-t border-zinc-800 pt-6 pb-3">
+                <div className="mt-8 border-t border-zinc-800 pb-3 pt-6">
                   {/* All controls in one row */}
                   <div className="flex items-center justify-between">
                     {/* Left side: Switch and Run Workflow */}
@@ -1244,9 +1188,9 @@
                       <div className="flex flex-col items-center justify-center py-8">
                         <div className="text-center">
                           <div className="mb-4">
-                            <AlertCircle className="mx-auto h-12 w-12 text-danger" />
+                            <AlertCircle className="text-danger mx-auto h-12 w-12" />
                           </div>
-                          <h3 className="text-lg font-medium text-danger">
+                          <h3 className="text-danger text-lg font-medium">
                             Generation Failed
                           </h3>
                           <p className="mb-4 text-sm text-zinc-400">
@@ -1387,9 +1331,9 @@
             </div>
           ) : creationPhase === "error" ? (
             <div className="flex flex-col items-center justify-center space-y-4 py-8">
-              <AlertCircle className="h-12 w-12 text-danger" />
+              <AlertCircle className="text-danger h-12 w-12" />
               <div className="text-center">
-                <h3 className="text-lg font-medium text-danger">
+                <h3 className="text-danger text-lg font-medium">
                   {mode === "create" ? "Creation" : "Update"} Failed
                 </h3>
                 <p className="text-sm text-zinc-400">
@@ -1440,9 +1384,9 @@
           ) : creationPhase === "success" ? (
             <div className="flex flex-col space-y-6 py-6">
               <div className="flex flex-col items-center justify-center space-y-4">
-                <CheckmarkCircle02Icon className="h-16 w-16 text-success" />
+                <CheckmarkCircle02Icon className="text-success h-16 w-16" />
                 <div className="text-center">
-                  <h3 className="text-lg font-medium text-success">
+                  <h3 className="text-success text-lg font-medium">
                     Workflow {mode === "create" ? "Created" : "Updated"}!
                   </h3>
                   <p className="text-sm text-zinc-400">
