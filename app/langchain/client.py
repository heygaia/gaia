from langchain_groq import ChatGroq
from pydantic import SecretStr

from app.config.settings import settings
from app.langchain.tools import (
    calendar_tool,
    file_tools,
    flowchart_tool,
    image_tool,
    memory_tool,
    search_tool,
    weather_tool,
<<<<<<< HEAD
    webpage_tool,
)

GROQ_MODEL = "llama-3.1-8b-instant"
# GROQ_MODEL = "llama-3.3-70b-versatile"
# GROQ_MODEL = "meta-llama/Llama-4-Maverick-17B-128E-Instruct"
=======
    mail_tool,
)


# GROQ_MODEL = "llama-3.1-8b-instant"
GROQ_MODEL = "llama-3.3-70b-versatile"
# GROQ_MODEL = "meta-llama/Llama-4-Maverick-17B-128E-Instruct"
# GROQ_MODEL = "deepseek-r1-distill-llama-70b"
>>>>>>> bf8e2f90
# GROQ_MODEL = "meta-llama/llama-4-scout-17b-16e-instruct"
OPENAI_MODEL = "gpt-4o"

tools = [
    webpage_tool.fetch_webpages,
    search_tool.deep_search_tool,
    search_tool.web_search_tool,
    memory_tool.create_memory,
    weather_tool.get_weather,
    calendar_tool.fetch_calendar_list,
    calendar_tool.calendar_event,
    flowchart_tool.create_flowchart,
    image_tool.generate_image,
<<<<<<< HEAD
    file_tools.query_file,
]

silent_tools = [
    file_tools.query_file.name,
    memory_tool.create_memory.name,
=======
    *mail_tool.mail_tools,
>>>>>>> bf8e2f90
]


def init_groq_client():
    def create_llm():
        return ChatGroq(
            model=GROQ_MODEL,
            api_key=SecretStr(settings.GROQ_API_KEY),
<<<<<<< HEAD
            temperature=0.1,
=======
            temperature=0.8,
>>>>>>> bf8e2f90
            max_tokens=2048,
            streaming=True,
        )
        # return ChatOpenAI(
        #     model=OPENAI_MODEL,
        #     temperature=0.6,
        #     streaming=True,
        # )

    # llm_with_tools = create_llm().bind_tools(tools=tools)
    llm = create_llm()

    return llm<|MERGE_RESOLUTION|>--- conflicted
+++ resolved
@@ -7,49 +7,37 @@
     file_tools,
     flowchart_tool,
     image_tool,
+    mail_tool,
     memory_tool,
     search_tool,
     weather_tool,
-<<<<<<< HEAD
     webpage_tool,
 )
-
-GROQ_MODEL = "llama-3.1-8b-instant"
-# GROQ_MODEL = "llama-3.3-70b-versatile"
-# GROQ_MODEL = "meta-llama/Llama-4-Maverick-17B-128E-Instruct"
-=======
-    mail_tool,
-)
-
 
 # GROQ_MODEL = "llama-3.1-8b-instant"
 GROQ_MODEL = "llama-3.3-70b-versatile"
 # GROQ_MODEL = "meta-llama/Llama-4-Maverick-17B-128E-Instruct"
 # GROQ_MODEL = "deepseek-r1-distill-llama-70b"
->>>>>>> bf8e2f90
 # GROQ_MODEL = "meta-llama/llama-4-scout-17b-16e-instruct"
-OPENAI_MODEL = "gpt-4o"
 
 tools = [
     webpage_tool.fetch_webpages,
     search_tool.deep_search_tool,
     search_tool.web_search_tool,
     memory_tool.create_memory,
+    *mail_tool.mail_tools,
     weather_tool.get_weather,
     calendar_tool.fetch_calendar_list,
     calendar_tool.calendar_event,
     flowchart_tool.create_flowchart,
     image_tool.generate_image,
-<<<<<<< HEAD
     file_tools.query_file,
 ]
 
 silent_tools = [
     file_tools.query_file.name,
     memory_tool.create_memory.name,
-=======
-    *mail_tool.mail_tools,
->>>>>>> bf8e2f90
+    *[tool.name for tool in mail_tool.mail_tools],
 ]
 
 
@@ -58,21 +46,9 @@
         return ChatGroq(
             model=GROQ_MODEL,
             api_key=SecretStr(settings.GROQ_API_KEY),
-<<<<<<< HEAD
             temperature=0.1,
-=======
-            temperature=0.8,
->>>>>>> bf8e2f90
             max_tokens=2048,
             streaming=True,
         )
-        # return ChatOpenAI(
-        #     model=OPENAI_MODEL,
-        #     temperature=0.6,
-        #     streaming=True,
-        # )
 
-    # llm_with_tools = create_llm().bind_tools(tools=tools)
-    llm = create_llm()
-
-    return llm+    return create_llm()