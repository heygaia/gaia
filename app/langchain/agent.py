--- conflicted
+++ resolved
@@ -60,19 +60,14 @@
                 if chunk is None:
                     continue
 
-<<<<<<< HEAD
                 if isinstance(chunk, AIMessageChunk):
-                    if str(chunk.content).strip():
+                    content = str(chunk.content).strip()
+                    if content:
                         yield f"data: {json.dumps({'response': chunk.content})}\n\n"
 
+                        llm_message += content
+
                 elif isinstance(chunk, ToolMessage):
-=======
-                llm_message += chunk.content
-
-            # If the chunk is output of a tool
-            elif isinstance(chunk, ToolMessage):
-                try:
->>>>>>> f6bd3414
                     yield format_tool_response(
                         tool_name=chunk.name,
                         content=str(chunk.content),
@@ -85,10 +80,7 @@
 
     except Exception as e:
         logger.error(f"Stream error: {e}")
-<<<<<<< HEAD
         yield f"data: {json.dumps({'error': str(e)})}\n\n"
-=======
-        yield f"data: {{'error': '{e}'}}\n\n"
         yield "data: [DONE]\n\n"
 
     try:
@@ -122,5 +114,37 @@
     except Exception as e:
         logger.error(f"Error updating messages: {e}")
         yield "data: {'error': 'Error updating messages'}\n\n"
->>>>>>> f6bd3414
+        yield "data: [DONE]\n\n"
+
+    try:
+        # Handle storing the conversation and updating the database here
+        await update_messages(
+            UpdateMessagesRequest(
+                conversation_id=conversation_id,
+                messages=[
+                    MessageModel(
+                        type="user",
+                        response=messages[-1]["content"],
+                        date=datetime.now(timezone.utc).isoformat(),
+                        searchWeb=message_request.search_web,
+                        deepSearchWeb=message_request.deep_search,
+                        pageFetchURLs=message_request.pageFetchURLs,
+                        fileIds=message_request.fileIds,
+                    ),
+                    MessageModel(
+                        type="bot",
+                        response=llm_message,
+                        date=datetime.now(timezone.utc).isoformat(),
+                        searchWeb=message_request.search_web,
+                        deepSearchWeb=message_request.deep_search,
+                        pageFetchURLs=message_request.pageFetchURLs,
+                        fileIds=message_request.fileIds,
+                    ),
+                ],
+            ),
+            user=user,
+        )
+    except Exception as e:
+        logger.error(f"Error updating messages: {e}")
+        yield "data: {'error': 'Error updating messages'}\n\n"
         yield "data: [DONE]\n\n"