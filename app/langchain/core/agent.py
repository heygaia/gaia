--- conflicted
+++ resolved
@@ -11,71 +11,9 @@
 )
 from app.models.memory_models import ConversationMemory
 from app.models.message_models import MessageRequestWithHistory
-<<<<<<< HEAD
-from app.services.memory_service import memory_service
-
-
-async def store_conversation_memory(
-    user_id, user_message, assistant_response, conversation_id
-):
-    """
-    Store a conversation memory with user message and assistant response.
-
-    Args:
-        user_id: The user's ID
-        user_message: The user's message
-        assistant_response: The assistant's response
-        conversation_id: The conversation ID
-
-    Returns:
-        tuple: (success_flag, memory_data_event)
-    """
-    # Skip if any required parameter is missing
-    if (
-        not user_id
-        or not user_message
-        or not user_message.strip()
-        or not assistant_response
-        or not assistant_response.strip()
-    ):
-        logger.info("Skipping memory storage - missing required parameters")
-        return False, None
-
-    try:
-        # Create conversation memory
-        conversation_memory = ConversationMemory(
-            user_message=user_message,
-            assistant_response=assistant_response,
-            conversation_id=conversation_id,
-            user_id=user_id,
-            metadata={
-                "timestamp": datetime.now(timezone.utc).isoformat(),
-            },
-        )
-
-        result = await memory_service.store_conversation(conversation_memory)
-
-        if result:
-            logger.info("Conversation memory stored successfully")
-            memory_data = {
-                "type": "memory_stored",
-                "content": f"Stored conversation: {user_message[:50]}...",
-                "timestamp": datetime.now(timezone.utc).isoformat(),
-                "conversation_id": conversation_id,
-            }
-            return True, memory_data
-        else:
-            logger.info("Memory service declined to store memory")
-            return False, None
-
-    except Exception as e:
-        logger.error(f"Error storing conversation memory: {e}")
-        return False, None
-=======
 from app.utils.memory_utils import store_user_message_memory
 from langchain_core.messages import AIMessageChunk
 from langsmith import traceable
->>>>>>> 2ab0bda2
 
 
 @traceable
@@ -178,9 +116,8 @@
         yield "data: [DONE]\n\n"
 
     except Exception as e:
-<<<<<<< HEAD
-        logger.error(f"Error fetching messages: {e}")
-        yield "data: {'error': 'Error fetching messages'}\n\n"
+        logger.error(f"Error when calling agent: {e}")
+        yield "data: {'error': 'Error when calling agent:  {e}'}\n\n"
         yield "data: [DONE]\n\n"
 
 
@@ -327,9 +264,4 @@
             "errors": processing_errors
             + [{"error": str(e), "timestamp": datetime.now(timezone.utc).isoformat()}],
             "processed_at": datetime.now(timezone.utc).isoformat(),
-        }
-=======
-        logger.error(f"Error when calling agent: {e}")
-        yield "data: {'error': 'Error when calling agent:  {e}'}\n\n"
-        yield "data: [DONE]\n\n"
->>>>>>> 2ab0bda2
+        }