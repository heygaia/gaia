from typing import List, Literal, Optional

from pydantic import BaseModel

from app.models.calendar_models import EventCreateRequest
from app.models.message_models import FileData
from app.models.search_models import DeepSearchResults, SearchResults
from app.models.weather_models import WeatherData


class ImageData(BaseModel):
    url: str
    prompt: str
    improved_prompt: Optional[str] = None


class MessageModel(BaseModel):
    type: str  # "user" or "bot"
    response: str  # Content of the message
    date: Optional[str] = None  # Date of the message or empty
    # Legacy fields - kept for backward compatibility
    # imagePrompt: Optional[str] = None  # The user prompt for the image
    # improvedImagePrompt: Optional[str] = None  # Improved user prompt for the image
    # imageUrl: Optional[str] = None  # URL for the image
    # New structured field for image data
    image_data: Optional[ImageData] = None
    searchWeb: Optional[bool] = False  # Whether it's a web search request
    deepSearchWeb: Optional[bool] = False  # Whether it's a deep search request
    pageFetchURLs: Optional[List] = []
    # Any disclaimer associated with the message
    disclaimer: Optional[str] = None
    # Type of file if it contains a file (image, pdf, etc.)
    subtype: Optional[str] = None
    file: Optional[bytes] = None  # Binary data for the file
    filename: Optional[str] = None  # Name of the file, if any
    filetype: Optional[str] = None  # Name of the file, if any
    message_id: Optional[str] = None  # Message ID
    fileIds: Optional[List[str]] = []  # List of file IDs associated with the message
    fileData: Optional[List[FileData]] = []  # Complete file metadata
    intent: Optional[Literal["calendar", "generate_image", "weather"]] = None
    calendar_options: Optional[List[EventCreateRequest]] = None
    search_results: Optional[SearchResults] = None
    deep_search_results: Optional[DeepSearchResults] = None  # Results from deep search
    weather_data: Optional[WeatherData] = None  # Weather data from OpenWeatherMap API
    email_compose_data: Optional[dict] = None  # Email compose data from mail_tool
    memory_data: Optional[dict] = None  # Complete memory operation data
    todo_data: Optional[dict] = None  # Data related to todo operations
<<<<<<< HEAD
    document_data: Optional[dict] = None  # Data related to todo operations
=======
    goal_data: Optional[dict] = None  # Data related to goal operations
>>>>>>> 2ca9d1d0


class ConversationModel(BaseModel):
    conversation_id: str
    description: str = "New Chat"


class UpdateMessagesRequest(BaseModel):
    conversation_id: str
    messages: List[MessageModel]
    # new_messages: List[MessageModel]


class StarredUpdate(BaseModel):
    starred: bool


class PinnedUpdate(BaseModel):
    pinned: bool<|MERGE_RESOLUTION|>--- conflicted
+++ resolved
@@ -45,11 +45,8 @@
     email_compose_data: Optional[dict] = None  # Email compose data from mail_tool
     memory_data: Optional[dict] = None  # Complete memory operation data
     todo_data: Optional[dict] = None  # Data related to todo operations
-<<<<<<< HEAD
     document_data: Optional[dict] = None  # Data related to todo operations
-=======
     goal_data: Optional[dict] = None  # Data related to goal operations
->>>>>>> 2ca9d1d0
 
 
 class ConversationModel(BaseModel):
