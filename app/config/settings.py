from pydantic_settings import BaseSettings
from pydantic import computed_field


class Settings(BaseSettings):
    """Configuration settings for the application."""

    # Cloud Services
    MONGO_DB: str
    CLOUDINARY_CLOUD_NAME: str
    CLOUDINARY_API_KEY: str
    CLOUDINARY_API_SECRET: str
    CLOUDFLARE_ACCOUNTID: str
    CLOUDFLARE_AUTH_TOKEN: str
    REDIS_URL: str

    # OAuth & Authentication
    GOOGLE_CLIENT_ID: str
    GOOGLE_CLIENT_SECRET: str
    GOOGLE_USERINFO_URL: str = "https://www.googleapis.com/oauth2/v2/userinfo"
    GOOGLE_TOKEN_URL: str = "https://oauth2.googleapis.com/token"

    # External API Keys
    BING_API_KEY_1: str
    BING_SEARCH_URL: str = "https://api.bing.microsoft.com/v7.0/search"
    ASSEMBLYAI_API_KEY: str
    DEEPGRAM_API_KEY: str
    GROQ_API_KEY: str
    OPENWEATHER_API_KEY: str
    GEMINI_API_KEY: str

    # Default ChromaDB connection settings
    CHROMADB_PRODUCTION_HOST: str = "34.58.50.92"
    CHROMADB_DEVELOPMENT_HOST: str = "localhost"
    CHROMADB_PRODUCTION_PORT: int = 8000
    CHROMADB_DEVELOPMENT_PORT: int = 8080
    CHROMADB_USE_PRODUCTION: bool = True

    # Hugging Face Configuration
    # USE_HUGGINGFACE_API: bool = True
    USE_HUGGINGFACE_API: bool = False
    HUGGINGFACE_API_KEY: str
    HUGGINGFACE_IMAGE_MODEL: str = "Salesforce/blip-image-captioning-large"
    # Zero shot classification
    HUGGINGFACE_ZSC_MODEL: str = "MoritzLaurer/deberta-v3-base-zeroshot-v2.0"
    HUGGINGFACE_API_URL: str = "https://api-inference.huggingface.co/models/"
    HUGGINGFACE_ROUTER_URL: str = "https://router.huggingface.co/hf-inference/models/"

    @computed_field
    def huggingface_api_url(self) -> str:
        """Construct the full Hugging Face API URL for zero-shot classification."""
        return f"{self.HUGGINGFACE_API_URL}{self.HUGGINGFACE_ZSC_MODEL}"

<<<<<<< HEAD
=======
    # Default ChromaDB connection settings
    CHROMADB_PRODUCTION_HOST: str
    CHROMADB_PRODUCTION_PORT: int
    CHROMADB_DEVELOPMENT_HOST: str = "localhost"
    CHROMADB_DEVELOPMENT_PORT: int = 8080
    CHROMADB_USE_PRODUCTION: bool = False

>>>>>>> 93caadee
    @computed_field
    def CHROMADB_HOST(self) -> str:
        """Return the ChromaDB host based on the environment."""
        return (
            self.CHROMADB_PRODUCTION_HOST
<<<<<<< HEAD
            if self.ENV == "production" and self.CHROMADB_USE_PRODUCTION
=======
            if self.ENV == "production" or self.CHROMADB_USE_PRODUCTION
>>>>>>> 93caadee
            else self.CHROMADB_DEVELOPMENT_HOST
        )

    @computed_field
    def CHROMADB_PORT(self) -> int:
        """Return the ChromaDB port based on the environment."""
        return (
            self.CHROMADB_PRODUCTION_PORT
<<<<<<< HEAD
            if self.ENV == "production" and self.CHROMADB_USE_PRODUCTION
=======
            if self.ENV == "production" or self.CHROMADB_USE_PRODUCTION
>>>>>>> 93caadee
            else self.CHROMADB_DEVELOPMENT_PORT
        )

    # LLM Service
    LLM_URL: str = "https://llm.aryanranderiya1478.workers.dev/"

    # Environment & Deployment
    ENV: str = "production"
    DISABLE_PROFILING: bool = False
    DUMMY_IP: str = "8.8.8.8"

    @computed_field
    def ENABLE_PROFILING(self) -> bool:
        """Enable profiling only in non-production environments."""
        return not self.DISABLE_PROFILING and self.ENV != "production"

    @computed_field
    def GOOGLE_REDIRECT_URI(self) -> str:
        """Redirect URI for Google OAuth based on environment."""
        return (
            "https://heygaia.io"
            if self.ENV == "production"
            else "http://localhost:3000"
        )

    @computed_field
    def HOST(self) -> str:
        """API Host URL based on environment."""
        return (
            "https://api.heygaia.io"
            if self.ENV == "production"
            else "http://localhost:8000"
        )

    @computed_field
    def FRONTEND_URL(self) -> str:
        """Frontend base URL based on environment."""
        return (
            "https://heygaia.io"
            if self.ENV == "production"
            else "http://localhost:3000"
        )

    @computed_field
    def GOOGLE_CALLBACK_URL(self) -> str:
        """Google OAuth callback URL."""
        return f"{self.HOST}/api/v1/oauth/google/callback"

    class Config:
        """Configuration for environment file settings."""

        env_file = ".env"
        env_file_encoding = "utf-8"
        extra = "allow"


settings = Settings()<|MERGE_RESOLUTION|>--- conflicted
+++ resolved
@@ -51,8 +51,6 @@
         """Construct the full Hugging Face API URL for zero-shot classification."""
         return f"{self.HUGGINGFACE_API_URL}{self.HUGGINGFACE_ZSC_MODEL}"
 
-<<<<<<< HEAD
-=======
     # Default ChromaDB connection settings
     CHROMADB_PRODUCTION_HOST: str
     CHROMADB_PRODUCTION_PORT: int
@@ -60,17 +58,12 @@
     CHROMADB_DEVELOPMENT_PORT: int = 8080
     CHROMADB_USE_PRODUCTION: bool = False
 
->>>>>>> 93caadee
     @computed_field
     def CHROMADB_HOST(self) -> str:
         """Return the ChromaDB host based on the environment."""
         return (
             self.CHROMADB_PRODUCTION_HOST
-<<<<<<< HEAD
-            if self.ENV == "production" and self.CHROMADB_USE_PRODUCTION
-=======
             if self.ENV == "production" or self.CHROMADB_USE_PRODUCTION
->>>>>>> 93caadee
             else self.CHROMADB_DEVELOPMENT_HOST
         )
 
@@ -79,11 +72,7 @@
         """Return the ChromaDB port based on the environment."""
         return (
             self.CHROMADB_PRODUCTION_PORT
-<<<<<<< HEAD
-            if self.ENV == "production" and self.CHROMADB_USE_PRODUCTION
-=======
             if self.ENV == "production" or self.CHROMADB_USE_PRODUCTION
->>>>>>> 93caadee
             else self.CHROMADB_DEVELOPMENT_PORT
         )
 
