--- conflicted
+++ resolved
@@ -1,19 +1,5 @@
 from fastapi import APIRouter, Depends, Query
 from fastapi.responses import JSONResponse
-<<<<<<< HEAD
-=======
-from app.api.v1.dependencies.oauth_dependencies import get_current_user
-from app.services.conversation_service import (
-    create_conversation_service,
-    get_conversations,
-    update_messages,
-    pin_message,
-    get_conversation,
-    star_conversation,
-    delete_all_conversations,
-    delete_conversation,
-)
->>>>>>> b79d74d0
 
 from app.api.v1.dependencies.oauth_dependencies import get_current_user
 from app.models.chat_models import (
@@ -22,25 +8,16 @@
     StarredUpdate,
     UpdateMessagesRequest,
 )
-<<<<<<< HEAD
-from app.models.general_models import (
-    DescriptionUpdateRequest,
-    DescriptionUpdateRequestLLM,
-)
 from app.services.conversation_service import (
-    create_conversation,
+    create_conversation_service,
     delete_all_conversations,
     delete_conversation,
     get_conversation,
     get_conversations,
     pin_message,
     star_conversation,
-    update_conversation_description,
-    update_conversation_description_llm,
     update_messages,
 )
-=======
->>>>>>> b79d74d0
 
 router = APIRouter()
 
