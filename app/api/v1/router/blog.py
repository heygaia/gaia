--- conflicted
+++ resolved
@@ -1,32 +1,23 @@
-<<<<<<< HEAD
-from typing import List
+import io
+import json
+from typing import List, Optional
 
-from fastapi import APIRouter, HTTPException, status
-from fastapi.encoders import jsonable_encoder
-
-from app.db.mongodb.collections import blog_collection
-from app.models.blog_models import BlogPost, BlogPostCreate, BlogPostUpdate
-=======
-from typing import List, Optional
+import cloudinary
+import cloudinary.uploader
 from fastapi import (
     APIRouter,
-    Query,
-    status,
     Depends,
-    UploadFile,
     File,
     Form,
     HTTPException,
+    Query,
+    UploadFile,
+    status,
 )
-import json
-import cloudinary
-import cloudinary.uploader
-import io
 
-from app.models.blog_models import BlogPostCreate, BlogPostUpdate, BlogPost
+from app.api.v1.dependencies.blog_auth import verify_blog_token
+from app.models.blog_models import BlogPost, BlogPostCreate, BlogPostUpdate
 from app.services.blog_service import BlogService
-from app.api.v1.dependencies.blog_auth import verify_blog_token
->>>>>>> 7dc24c59
 
 router = APIRouter()
 
