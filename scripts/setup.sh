#!/bin/bash
set -e

<<<<<<< HEAD
# Check if .env files exist
if [ ! -f "backend/.env" ] || [ ! -f "frontend/.env" ]; then
    echo "❌ Environment files not found!"
    echo ""
    echo "Please copy the example environment files first:"
    echo "  cp backend/.env.example backend/.env"
    echo "  cp frontend/.env.example frontend/.env"
    echo ""
    echo "Then configure your environment variables and run this script again."
    exit 1
fi

echo "✅ Environment files found. Continuing with setup..."
=======
# Detect python
PYTHON=$(command -v python3 || command -v python)

# --- Environment Setup ---
echo "🔧 Setting up environment variables..."

[ ! -f "backend/.env" ] && cp backend/.env.example backend/.env && echo "Created backend/.env" || echo "backend/.env already exists, skipping..."
[ ! -f "frontend/.env" ] && cp frontend/.env.example frontend/.env && echo "Created frontend/.env" || echo "frontend/.env already exists, skipping..."

# --- Docker ---
echo "🐳 Starting Docker services..."
if command -v docker compose &> /dev/null; then
    docker compose up -d
else
    docker-compose up -d
fi
>>>>>>> b61fcac8

# --- Backend Setup ---
echo "⚙️ Setting up backend..."
cd backend
if [ ! -d ".venv" ]; then
    echo "Creating Python virtual environment..."
    $PYTHON -m venv .venv --upgrade-deps
fi

# Activate venv
if [ -f ".venv/bin/activate" ]; then
    . .venv/bin/activate
elif [ -f ".venv/Scripts/activate" ]; then
    . .venv/Scripts/activate
else
    echo "Could not find virtual environment activation script."
    exit 1
fi

# Verify Python and pip are working in venv
if ! python -c "import sys; print('Python:', sys.version)" 2>/dev/null; then
    echo "Virtual environment seems corrupted, recreating..."
    cd ..
    rm -rf backend/.venv
    cd backend
    $PYTHON -m venv .venv --upgrade-deps
    if [ -f ".venv/bin/activate" ]; then
        . .venv/bin/activate
    elif [ -f ".venv/Scripts/activate" ]; then
        . .venv/Scripts/activate
    fi
fi

# Ensure uv is installed
if ! command -v uv &> /dev/null; then
    echo "Installing uv..."
    # First ensure we have pip
    python -m ensurepip --upgrade 2>/dev/null || echo "ensurepip not available, trying alternative..."
    python -m pip install --upgrade pip || {
        echo "pip installation failed, downloading get-pip.py..."
        curl -sS https://bootstrap.pypa.io/get-pip.py | python
    }
    python -m pip install uv
fi

echo "Installing backend dependencies..."
uv sync
cd ..

# --- Frontend Setup ---
echo "⚙️ Setting up frontend..."
cd frontend
pnpm install
cd ..

# --- Done ---
echo ""
echo "Setup complete!"
echo ""
echo "🔑 IMPORTANT: Configure your environment variables"
echo "━━━━━━━━━━━━━━━━━━━━━━━━━━━━━━━━━━━━━━━━━━━━━━━━━━━━━"
echo "Before running GAIA, you need to configure your API keys and environment variables."
echo ""
echo "📝 Configuration files created:"
echo "   • backend/.env  - Backend configuration (API keys, database settings)"
echo "   • frontend/.env - Frontend configuration (API URLs, tokens)"
echo ""
echo "📚 For detailed setup instructions, visit:"
echo "   Environment Variables: https://docs.heygaia.io/configuration/environment-variables"
echo "   Infisical Setup:      https://docs.heygaia.io/configuration/infisical-setup"
echo ""
echo "💡 Quick start: At minimum, you'll need to configure:"
echo "   • OpenAI API key (or other AI model APIs)"
echo "   • Google OAuth credentials (if using authentication)"
echo "   • Infisical credentials (recommended for production)"
echo ""
echo "After configuring your environment variables, you can start the application!"
echo "━━━━━━━━━━━━━━━━━━━━━━━━━━━━━━━━━━━━━━━━━━━━━━━━━━━━━"<|MERGE_RESOLUTION|>--- conflicted
+++ resolved
@@ -1,7 +1,6 @@
 #!/bin/bash
 set -e
 
-<<<<<<< HEAD
 # Check if .env files exist
 if [ ! -f "backend/.env" ] || [ ! -f "frontend/.env" ]; then
     echo "❌ Environment files not found!"
@@ -15,24 +14,10 @@
 fi
 
 echo "✅ Environment files found. Continuing with setup..."
-=======
-# Detect python
-PYTHON=$(command -v python3 || command -v python)
 
-# --- Environment Setup ---
-echo "🔧 Setting up environment variables..."
-
-[ ! -f "backend/.env" ] && cp backend/.env.example backend/.env && echo "Created backend/.env" || echo "backend/.env already exists, skipping..."
-[ ! -f "frontend/.env" ] && cp frontend/.env.example frontend/.env && echo "Created frontend/.env" || echo "frontend/.env already exists, skipping..."
-
-# --- Docker ---
-echo "🐳 Starting Docker services..."
-if command -v docker compose &> /dev/null; then
-    docker compose up -d
-else
-    docker-compose up -d
-fi
->>>>>>> b61fcac8
+# --- Docker Compose ---
+echo "Starting Docker services in the background..."
+docker-compose up -d
 
 # --- Backend Setup ---
 echo "⚙️ Setting up backend..."
